--- conflicted
+++ resolved
@@ -95,10 +95,6 @@
 
         timeseries_obj.from_csv(dir)
 
-<<<<<<< HEAD
-        assert timeseries_obj.loads_active_power.to_string() == loads_active_power.to_string()
-        assert timeseries_obj.generators_reactive_power.to_string() == generators_reactive_power.to_string()
-=======
         pd.testing.assert_frame_equal(
             timeseries_obj.loads_active_power, loads_active_power,
             check_freq=False
@@ -108,7 +104,6 @@
             generators_reactive_power,
             check_freq=False
         )
->>>>>>> 378c4c55
 
         shutil.rmtree(dir)
 
@@ -534,7 +529,7 @@
         assert (self.timeseries.generators_active_power.loc[
             timeindex, gen_name].values == [0.85*p_nom, 0]).all()
         assert np.isclose(self.timeseries.generators_reactive_power.loc[
-            timeindex, gen_name].to_list(), [-tan(acos(0.95))*0.85*p_nom, 0]).all()
+            timeindex, gen_name], [-tan(acos(0.95))*0.85*p_nom, 0]).all()
         # add multiple generators and check
         p_nom2 = 1.3
         gen_name2 = self.topology.add_generator(generator_id=2, p_nom=p_nom2,
@@ -551,11 +546,11 @@
             2, num_gens + 3)
         assert np.isclose(
             self.timeseries.generators_active_power.loc[
-                timeindex, [gen_name2, gen_name3]].values.tolist(),
+                timeindex, [gen_name2, gen_name3]].values,
             [[p_nom2, p_nom3], [0, 0]]).all()
         assert np.isclose(
             self.timeseries.generators_reactive_power.loc[
-                timeindex, [gen_name2, gen_name3]].values.tolist(),
+                timeindex, [gen_name2, gen_name3]].values,
             [[-p_nom2*tan(acos(0.9)), -p_nom3*tan(acos(0.95))], [0, 0]]).all()
         # remove added generators
         self.topology.remove_generator(gen_name)
@@ -737,7 +732,7 @@
         assert (self.timeseries.storage_units_active_power.loc[
                     timeindex, storage_name].values == [p_nom, -p_nom]).all()
         assert (np.isclose(self.timeseries.storage_units_reactive_power.loc[
-                    timeindex, storage_name].values.tolist(),
+                    timeindex, storage_name].values,
                     [-p_nom*tan(acos(0.9)), p_nom*tan(acos(0.9))])).all()
         # add two storage units
         p_nom2 = 1.3
@@ -754,11 +749,11 @@
                 (len(timeindex), num_storage_units + 3))
         assert np.isclose(
             self.timeseries.storage_units_active_power.loc[
-                timeindex, [storage_name2, storage_name3]].values.tolist(),
+                timeindex, [storage_name2, storage_name3]].values,
             [[p_nom2, p_nom3], [-p_nom2, -p_nom3]]).all()
         assert np.isclose(
             self.timeseries.storage_units_reactive_power.loc[
-                timeindex, [storage_name2, storage_name3]].values.tolist(),
+                timeindex, [storage_name2, storage_name3]].values,
             [[-tan(acos(0.95))*p_nom2, -tan(acos(0.9))*p_nom3],
              [tan(acos(0.95))*p_nom2, tan(acos(0.9))*p_nom3]]).all()
         # remove storages
