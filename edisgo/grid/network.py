import os
import pandas as pd
import numpy as np
from math import sqrt
import logging
import datetime

import edisgo
from edisgo.tools import config, pypsa_io, tools
from edisgo.data.import_data import import_from_ding0, import_generators, \
    import_feedin_timeseries, import_load_timeseries
from edisgo.flex_opt.reinforce_grid import reinforce_grid
from edisgo.flex_opt import storage_integration, storage_operation, curtailment
from edisgo.grid.components import Station, BranchTee
from edisgo.grid.tools import get_gen_info, generator_feedins

logger = logging.getLogger('edisgo')


class EDisGo:
    """
    Provides the top-level API for invocation of data import, analysis of
    hosting capacity, grid reinforcement and flexibility measures.

    Parameters
    ----------
    worst_case_analysis : None or :obj:`str`, optional
        If not None time series for feed-in and load will be generated
        according to the chosen worst case analysis
        Possible options are:

        * 'worst-case'
          feed-in for the two worst-case scenarios feed-in case and load case
          are generated
        * 'worst-case-feedin'
          feed-in for the worst-case scenario feed-in case is generated
        * 'worst-case-load'
          feed-in for the worst-case scenario load case is generated

        Be aware that if you choose to conduct a worst-case analysis your
        input for the following parameters will not be used:
        * `timeseries_generation_fluctuating`
        * `timeseries_generation_dispatchable`
        * `timeseries_load`

    mv_grid_id : :obj:`str`
        MV grid ID used in import of ding0 grid.

        .. ToDo: explain where MV grid IDs come from

    ding0_grid : file: :obj:`str` or :class:`ding0.core.NetworkDing0`
        If a str is provided it is assumed it points to a pickle with Ding0
        grid data. This file will be read. If an object of the type
        :class:`ding0.core.NetworkDing0` data will be used directly from this
        object.
        This will probably be removed when ding0 grids are in oedb.
    config_path : None or :obj:`str` or :obj:`dict`
        Path to the config directory. Options are:

        * None
          If `config_path` is None configs are loaded from the edisgo
          default config directory ($HOME$/.edisgo). If the directory
          does not exist it is created. If config files don't exist the
          default config files are copied into the directory.
        * :obj:`str`
          If `config_path` is a string configs will be loaded from the
          directory specified by `config_path`. If the directory
          does not exist it is created. If config files don't exist the
          default config files are copied into the directory.
        * :obj:`dict`
          A dictionary can be used to specify different paths to the
          different config files. The dictionary must have the following
          keys:

          * 'config_db_tables'
          * 'config_grid'
          * 'config_grid_expansion'
          * 'config_timeseries'

        Values of the dictionary are paths to the corresponding
        config file. In contrast to the other two options the directories
        and config files must exist and are not automatically created.

        Default: None.
    scenario_description : None or :obj:`str`
        Can be used to describe your scenario but is not used for anything
        else. Default: None.
    timeseries_generation_fluctuating : :obj:`str` or :pandas:`pandas.DataFrame<dataframe>`
        Parameter used to obtain time series for active power feed-in of
        fluctuating renewables wind and solar.
        Possible options are:

        * 'oedb'
          Time series for the year 2011 are obtained from the OpenEnergy
          DataBase.
        * :pandas:`pandas.DataFrame<dataframe>`
          DataFrame with time series, normalized with corresponding capacity.
          Time series can either be aggregated by technology type or by type
          and weather cell ID. In the first case columns of the DataFrame are
          'solar' and 'wind'; in the second case columns need to be a
          :pandas:`pandas.MultiIndex<multiindex>` with the first level
          containing the type and the second level the weather cell id.
          Index needs to be a :pandas:`pandas.DatetimeIndex<datetimeindex>`.

         .. ToDo: explain how to obtain weather cell id,

         .. ToDo: add link to explanation of weather cell id

    timeseries_generation_dispatchable : :pandas:`pandas.DataFrame<dataframe>`
        DataFrame with time series for active power of each (aggregated)
        type of dispatchable generator normalized with corresponding capacity.
        Index needs to be a :pandas:`pandas.DatetimeIndex<datetimeindex>`.
        Columns represent generator type:

        * 'gas'
        * 'coal'
        * 'biomass'
        * 'other'
        * ...

        Use 'other' if you don't want to explicitly provide every possible
        type.
    timeseries_generation_reactive_power : :pandas:`pandas.DataFrame<dataframe>`, optional
        DataFrame with time series of normalized reactive power (normalized by
        the rated nominal active power) per technology and weather cell. Index
        needs to be a :pandas:`pandas.DatetimeIndex<datetimeindex>`.
        Columns represent generator type and can be a MultiIndex column
        containing the weather cell ID in the second level. If the technology
        doesn't contain weather cell information i.e. if it is other than solar
        and wind generation, this second level can be left as a numpy Nan or a
        None.
        Default: None.
        If no time series for the technology or technology and weather cell ID
        is given, reactive power will be calculated from power factor and
        power factor mode in the config sections `reactive_power_factor` and
        `reactive_power_mode` and a warning will be raised. See
        :class:`~.grid.components.Generator` and
        :class:`~.grid.components.GeneratorFluctuating` for more information.
    timeseries_load : :obj:`str` or :pandas:`pandas.DataFrame<dataframe>`
        Parameter used to obtain time series of active power of (cumulative)
        loads.
        Possible options are:

        * 'demandlib'
          Time series for the year specified in `timeindex` are
          generated using the oemof demandlib.
        * :pandas:`pandas.DataFrame<dataframe>`
          DataFrame with load time series of each (cumulative) type of load
          normalized with corresponding annual energy demand. Index needs to
          be a :pandas:`pandas.DatetimeIndex<datetimeindex>`.
          Columns represent load type:
          * 'residential'
          * 'retail'
          * 'industrial'
          * 'agricultural'

    timeseries_load_reactive_power : :pandas:`pandas.DataFrame<dataframe>`, optional
        DataFrame with time series of normalized reactive power (normalized by
        annual energy demand) per load sector. Index needs to be a
        :pandas:`pandas.DatetimeIndex<datetimeindex>`.
        Columns represent load type:

          * 'residential'
          * 'retail'
          * 'industrial'
          * 'agricultural'

        Default: None.
        If no time series for the load sector is given, reactive power will be
        calculated from power factor and power factor mode in the config
        sections `reactive_power_factor` and `reactive_power_mode` and a
        warning will be raised. See :class:`~.grid.components.Load` for
        more information.
    generator_scenario : None or :obj:`str`
        If provided defines which scenario of future generator park to use
        and invokes import of these generators. Possible options are 'nep2035'
        and 'ego100'.

        .. ToDo: Add link to explanation of scenarios.

    timeindex : None or :pandas:`pandas.DatetimeIndex<datetimeindex>`
        Can be used to select time ranges of the feed-in and load time series
        that will be used in the power flow analysis. Also defines the year
        load time series are obtained for when choosing the 'demandlib' option
        to generate load time series.

    Attributes
    ----------
    network : :class:`~.grid.network.Network`
        The network is a container object holding all data.

    Examples
    --------
    Assuming you have the Ding0 `ding0_data.pkl` in CWD

    Create eDisGo Network object by loading Ding0 file

    >>> from edisgo.grid.network import EDisGo
    >>> edisgo = EDisGo(ding0_grid='ding0_data.pkl', mode='worst-case-feedin')

    Analyze hosting capacity for MV and LV grid level

    >>> edisgo.analyze()

    Print LV station secondary side voltage levels returned by PFA

    >>> lv_stations = edisgo.network.mv_grid.graph.nodes_by_attribute(
    >>>     'lv_station')
    >>> print(edisgo.network.results.v_res(lv_stations, 'lv'))

    """

    def __init__(self, **kwargs):

        # create network
        self.network = Network(
            generator_scenario=kwargs.get('generator_scenario', None),
            config_path=kwargs.get('config_path', None),
            scenario_description=kwargs.get('scenario_description', None))

        # load grid
        # ToDo: should at some point work with only MV grid ID
        self.import_from_ding0(kwargs.get('ding0_grid', None))

        # set up time series for feed-in and load
        # worst-case time series
        if kwargs.get('worst_case_analysis', None):
            self.network.timeseries = TimeSeriesControl(
                network=self.network,
                mode=kwargs.get('worst_case_analysis', None)).timeseries
        else:
            self.network.timeseries = TimeSeriesControl(
                network=self.network,
                timeseries_generation_fluctuating=kwargs.get(
                    'timeseries_generation_fluctuating', None),
                timeseries_generation_dispatchable=kwargs.get(
                    'timeseries_generation_dispatchable', None),
                timeseries_generation_reactive_power=kwargs.get(
                    'timeseries_generation_reactive_power', None),
                timeseries_load=kwargs.get(
                    'timeseries_load', None),
                timeseries_load_reactive_power = kwargs.get(
                    'timeseries_load_reactive_power', None),
                timeindex=kwargs.get('timeindex', None)).timeseries

        # import new generators
        if self.network.generator_scenario is not None:
            self.import_generators()

    def curtail(self, **kwargs):
        """
        Sets up curtailment time series.

        Curtailment time series are written into
        :class:`~.grid.network.TimeSeries`. See
        :class:`~.grid.network.CurtailmentControl` for more information on
        parameters and methodologies.

        """
        CurtailmentControl(edisgo=self, **kwargs)

    def import_from_ding0(self, file, **kwargs):
        """Import grid data from DINGO file

        For details see
        :func:`edisgo.data.import_data.import_from_ding0`

        """
        import_from_ding0(file=file, network=self.network)

    def import_generators(self, generator_scenario=None):
        """Import generators

        For details see
        :func:`edisgo.data.import_data.import_generators`

        """
        if generator_scenario:
            self.network.generator_scenario = generator_scenario
        data_source = 'oedb'
        import_generators(network=self.network, data_source=data_source)

    def analyze(self, mode=None, timesteps=None):
        """Analyzes the grid by power flow analysis

        Analyze the grid for violations of hosting capacity. Means, perform a
        power flow analysis and obtain voltages at nodes (load, generator,
        stations/transformers and branch tees) and active/reactive power at
        lines.

        The power flow analysis can currently only be performed for both grid
        levels MV and LV. See ToDos section for more information.

        A static `non-linear power flow analysis is performed using PyPSA
        <https://www.pypsa.org/doc/power_flow.html#full-non-linear-power-flow>`_.
        The high-voltage to medium-voltage transformer are not included in the
        analysis. The slack bus is defined at secondary side of these
        transformers assuming an ideal tap changer. Hence, potential
        overloading of the transformers is not studied here.

        Parameters
        ----------
        mode : str
            Allows to toggle between power flow analysis (PFA) on the whole
            grid topology (MV + LV), only MV or only LV. Defaults to None which
            equals power flow analysis for MV + LV which is the only
            implemented option at the moment. See ToDos section for
            more information.
        timesteps : :pandas:`pandas.DatetimeIndex<datetimeindex>` or :pandas:`pandas.Timestamp<timestamp>`
            Timesteps specifies for which time steps to conduct the power flow
            analysis. It defaults to None in which case the time steps in
            timeseries.timeindex (see :class:`~.grid.network.TimeSeries`) are
            used.

        Notes
        -----
        The current implementation always translates the grid topology
        representation to the PyPSA format and stores it to
        :attr:`self.network.pypsa`.

        ToDos
        ------
        The option to export only the edisgo MV grid (mode = 'mv') to conduct
        a power flow analysis is implemented in
        :func:`~.tools.pypsa_io.to_pypsa` but NotImplementedError is raised
        since the rest of edisgo does not handle this option yet. The analyze
        function will throw an error since
        :func:`~.tools.pypsa_io.process_pfa_results`
        does not handle aggregated loads and generators in the LV grids. Also,
        grid reinforcement, pypsa update of time series, and probably other
        functionalities do not work when only the MV grid is analysed.

        Further ToDos are:
        * explain how power plants are modeled, if possible use a link
        * explain where to find and adjust power flow analysis defining
        parameters

        See Also
        --------
        :func:`~.tools.pypsa_io.to_pypsa`
            Translator to PyPSA data format

        """
        if timesteps is None:
            timesteps = self.network.timeseries.timeindex
        # check if timesteps is array-like, otherwise convert to list
        if not hasattr(timesteps, "__len__"):
            timesteps = [timesteps]

        if self.network.pypsa is None:
            # Translate eDisGo grid topology representation to PyPSA format
            self.network.pypsa = pypsa_io.to_pypsa(
                self.network, mode, timesteps)
        else:
            if self.network.pypsa.edisgo_mode is not mode:
                # Translate eDisGo grid topology representation to PyPSA format
                self.network.pypsa = pypsa_io.to_pypsa(
                    self.network, mode, timesteps)

        # check if all timesteps are in pypsa.snapshots, if not update time
        # series
        if False in [True if _ in self.network.pypsa.snapshots else False
                     for _ in timesteps]:
            pypsa_io.update_pypsa_timeseries(self.network, timesteps=timesteps)
        # run power flow analysis
        pf_results = self.network.pypsa.pf(timesteps)

        if all(pf_results['converged']['0'].tolist()):
            pypsa_io.process_pfa_results(self.network, self.network.pypsa)
        else:
            raise ValueError("Power flow analysis did not converge.")

    def reinforce(self, **kwargs):
        """
        Reinforces the grid and calculates grid expansion costs.

        See :meth:`~.flex_opt.reinforce_grid` for more information.

        """
        return reinforce_grid(
            self, max_while_iterations=kwargs.get(
                'max_while_iterations', 10),
            copy_graph=kwargs.get('copy_graph', False),
            timesteps_pfa=kwargs.get('timesteps_pfa', None),
            combined_analysis=kwargs.get('combined_analysis', False))

    def integrate_storage(self, **kwargs):
        """
        Integrates storage into grid.

        See :class:`~.grid.network.StorageControl` for more information.

        """
        StorageControl(network=self.network,
                       timeseries_battery=kwargs.get('timeseries_battery',
                                                     None),
                       battery_parameters=kwargs.get('battery_parameters',
                                                     None),
                       battery_position=kwargs.get('battery_position',
                                                   None))


class Network:
    """
    Used as container for all data related to a single
    :class:`~.grid.grids.MVGrid`.

    Parameters
    ----------
    scenario_description : :obj:`str`, optional
        Can be used to describe your scenario but is not used for anything
        else. Default: None.
    config_path : None or :obj:`str` or :obj:`dict`, optional
        See :class:`~.grid.network.Config` for further information.
        Default: None.
    metadata : :obj:`dict`
        Metadata of Network such as ?
    data_sources : :obj:`dict` of :obj:`str`
        Data Sources of grid, generators etc.
        Keys: 'grid', 'generators', ?
    mv_grid : :class:`~.grid.grids.MVGrid`
        Medium voltage (MV) grid
    generator_scenario : :obj:`str`
        Defines which scenario of future generator park to use.

    Attributes
    ----------
    results : :class:`~.grid.network.Results`
        Object with results from power flow analyses

    """

    def __init__(self, **kwargs):
        self._scenario_description = kwargs.get('scenario_description', None)
        self._config = Config(config_path=kwargs.get('config_path', None))
        self._equipment_data = self._load_equipment_data()
        self._metadata = kwargs.get('metadata', None)
        self._data_sources = kwargs.get('data_sources', {})
        self._generator_scenario = kwargs.get('generator_scenario', None)

        self._mv_grid = kwargs.get('mv_grid', None)
        self._pypsa = None
        self.results = Results()

        self._dingo_import_data = []

    def _load_equipment_data(self):
        """Load equipment data for transformers, cables etc.

        Returns
        -------
        :obj:`dict` of :pandas:`pandas.DataFrame<dataframe>`

        """

        package_path = edisgo.__path__[0]
        equipment_dir = self.config['system_dirs']['equipment_dir']

        data = {}
        equipment = {'mv': ['trafos', 'lines', 'cables'],
                     'lv': ['trafos', 'cables']}

        for voltage_level, eq_list in equipment.items():
            for i in eq_list:
                equipment_parameters = self.config['equipment'][
                    'equipment_{}_parameters_{}'.format(voltage_level, i)]
                data['{}_{}'.format(voltage_level, i)] = pd.read_csv(
                    os.path.join(package_path, equipment_dir,
                                 equipment_parameters),
                    comment='#', index_col='name',
                    delimiter=',', decimal='.')

        return data

    @property
    def id(self):
        """
        MV grid ID

        Returns
        --------
        :obj:`str`
            MV grid ID

        """
        return self._id

    @property
    def config(self):
        """
        eDisGo configuration data.

        Returns
        -------
        :obj:`collections.OrderedDict`
            Configuration data from config files.

        """
        return self._config

    @config.setter
    def config(self, config_path):
        self._config = Config(config_path=config_path)

    @property
    def metadata(self):
        """
        Metadata of Network

        Returns
        --------
        :obj:`dict`
            Metadata of Network

        """
        return self._metadata

    @property
    def generator_scenario(self):
        """
        Defines which scenario of future generator park to use.

        Parameters
        ----------
        generator_scenario_name : :obj:`str`
            Name of scenario of future generator park

        Returns
        --------
        :obj:`str`
            Name of scenario of future generator park

        """
        return self._generator_scenario

    @generator_scenario.setter
    def generator_scenario(self, generator_scenario_name):
        self._generator_scenario = generator_scenario_name

    @property
    def scenario_description(self):
        """
        Used to describe your scenario but not used for anything else.

        Parameters
        ----------
        scenario_description : :obj:`str`
            Description of scenario

        Returns
        --------
        :obj:`str`
            Scenario name

        """
        return self._scenario_description

    @scenario_description.setter
    def scenario_description(self, scenario_description):
        self._scenario_description = scenario_description

    @property
    def equipment_data(self):
        """
        Technical data of electrical equipment such as lines and transformers

        Returns
        --------
        :obj:`dict` of :pandas:`pandas.DataFrame<dataframe>`
            Data of electrical equipment

        """
        return self._equipment_data

    @property
    def mv_grid(self):
        """
        Medium voltage (MV) grid

        Parameters
        ----------
        mv_grid : :class:`~.grid.grids.MVGrid`
            Medium voltage (MV) grid

        Returns
        --------
        :class:`~.grid.grids.MVGrid`
            Medium voltage (MV) grid

        """
        return self._mv_grid

    @mv_grid.setter
    def mv_grid(self, mv_grid):
        self._mv_grid = mv_grid

    @property
    def timeseries(self):
        """
        Object containing load and feed-in time series.

        Parameters
        ----------
        timeseries : :class:`~.grid.network.TimeSeries`
            Object containing load and feed-in time series.

        Returns
        --------
        :class:`~.grid.network.TimeSeries`
            Object containing load and feed-in time series.

        """
        return self._timeseries

    @timeseries.setter
    def timeseries(self, timeseries):
        self._timeseries = timeseries

    @property
    def data_sources(self):
        """
        Dictionary with data sources of grid, generators etc.

        Returns
        --------
        :obj:`dict` of :obj:`str`
            Data Sources of grid, generators etc.

        """
        return self._data_sources

    def set_data_source(self, key, data_source):
        """
        Set data source for key (e.g. 'grid')

        Parameters
        ----------
        key : :obj:`str`
            Specifies data
        data_source : :obj:`str`
            Specifies data source

        """
        self._data_sources[key] = data_source

    @property
    def dingo_import_data(self):
        """
        Temporary data from ding0 import needed for OEP generator update

        """
        return self._dingo_import_data

    @dingo_import_data.setter
    def dingo_import_data(self, dingo_data):
        self._dingo_import_data = dingo_data

    @property
    def pypsa(self):
        """
        PyPSA grid representation

        A grid topology representation based on
        :pandas:`pandas.DataFrame<dataframe>`. The overall container object of
        this data model, the :pypsa:`pypsa.Network<network>`,
        is assigned to this attribute.

        Parameters
        ----------
        pypsa : :pypsa:`pypsa.Network<network>`
            The `PyPSA network
            <https://www.pypsa.org/doc/components.html#network>`_ container.

        Returns
        -------
        :pypsa:`pypsa.Network<network>`
            PyPSA grid representation. The attribute `edisgo_mode` is added
            to specify if pypsa representation of the edisgo network
            was created for the whole grid topology (MV + LV), only MV or only
            LV. See parameter `mode` in
            :meth:`~.grid.network.EDisGo.analyze` for more information.

        """
        return self._pypsa

    @pypsa.setter
    def pypsa(self, pypsa):
        self._pypsa = pypsa

    def __repr__(self):
        return 'Network ' + str(self._id)


class Config:
    """
    Container for all configurations.

    Parameters
    -----------
    config_path : None or :obj:`str` or :obj:`dict`
        Path to the config directory. Options are:

        * None
          If `config_path` is None configs are loaded from the edisgo
          default config directory ($HOME$/.edisgo). If the directory
          does not exist it is created. If config files don't exist the
          default config files are copied into the directory.
        * :obj:`str`
          If `config_path` is a string configs will be loaded from the
          directory specified by `config_path`. If the directory
          does not exist it is created. If config files don't exist the
          default config files are copied into the directory.
        * :obj:`dict`
          A dictionary can be used to specify different paths to the
          different config files. The dictionary must have the following
          keys:
          * 'config_db_tables'
          * 'config_grid'
          * 'config_grid_expansion'
          * 'config_timeseries'

          Values of the dictionary are paths to the corresponding
          config file. In contrast to the other two options the directories
          and config files must exist and are not automatically created.

        Default: None.

    Notes
    -----
    The Config object can be used like a dictionary. See example on how to use
    it.

    Examples
    --------
    Create Config object from default config files

    >>> from edisgo.grid.network import Config
    >>> config = Config()

    Get reactive power factor for generators in the MV grid

    >>> config['reactive_power_factor']['mv_gen']

    """

    def __init__(self, **kwargs):
        self._data = self._load_config(kwargs.get('config_path', None))

    @staticmethod
    def _load_config(config_path=None):
        """
        Load config files.

        Parameters
        -----------
        config_path : None or :obj:`str` or dict
            See class definition for more information.

        Returns
        -------
        :obj:`collections.OrderedDict`
            eDisGo configuration data from config files.

        """

        config_files = ['config_db_tables', 'config_grid',
                        'config_grid_expansion', 'config_timeseries']

        # load configs
        if isinstance(config_path, dict):
            for conf in config_files:
                config.load_config(filename='{}.cfg'.format(conf),
                                   config_dir=config_path[conf],
                                   copy_default_config=False)
        else:
            for conf in config_files:
                config.load_config(filename='{}.cfg'.format(conf),
                                   config_dir=config_path)

        config_dict = config.cfg._sections

        # convert numeric values to float
        for sec, subsecs in config_dict.items():
            for subsec, val in subsecs.items():
                # try str -> float conversion
                try:
                    config_dict[sec][subsec] = float(val)
                except:
                    pass

        # convert to time object
        config_dict['demandlib']['day_start'] = datetime.datetime.strptime(
            config_dict['demandlib']['day_start'], "%H:%M")
        config_dict['demandlib']['day_start'] = datetime.time(
            config_dict['demandlib']['day_start'].hour,
            config_dict['demandlib']['day_start'].minute)
        config_dict['demandlib']['day_end'] = datetime.datetime.strptime(
            config_dict['demandlib']['day_end'], "%H:%M")
        config_dict['demandlib']['day_end'] = datetime.time(
            config_dict['demandlib']['day_end'].hour,
            config_dict['demandlib']['day_end'].minute)

        return config_dict

    def __getitem__(self, key1, key2=None):
        if key2 is None:
            try:
                return self._data[key1]
            except:
                raise KeyError(
                    "Config does not contain section {}.".format(key1))
        else:
            try:
                return self._data[key1][key2]
            except:
                raise KeyError("Config does not contain value for {} or "
                               "section {}.".format(key2, key1))

    def __setitem__(self, key, value):
        self._data[key] = value

    def __delitem__(self, key):
        del self._data[key]

    def __iter__(self):
        return iter(self._data)

    def __len__(self):
        return len(self._data)


class TimeSeriesControl:
    """
    Sets up TimeSeries Object.

    Parameters
    ----------
    network : :class:`~.grid.network.Network`
        The eDisGo data container
    mode : :obj:`str`, optional
        Mode must be set in case of worst-case analyses and can either be
        'worst-case' (both feed-in and load case), 'worst-case-feedin' (only
        feed-in case) or 'worst-case-load' (only load case). All other
        parameters except of `config-data` will be ignored. Default: None.
    timeseries_generation_fluctuating : :obj:`str` or :pandas:`pandas.DataFrame<dataframe>`, optional
        Parameter used to obtain time series for active power feed-in of
        fluctuating renewables wind and solar.
        Possible options are:

        * 'oedb'
          Time series for 2011 are obtained from the OpenEnergy DataBase.
          `mv_grid_id` and `scenario_description` have to be provided when
          choosing this option.
        * :pandas:`pandas.DataFrame<dataframe>`
          DataFrame with time series, normalized with corresponding capacity.
          Time series can either be aggregated by technology type or by type
          and weather cell ID. In the first case columns of the DataFrame are
          'solar' and 'wind'; in the second case columns need to be a
          :pandas:`pandas.MultiIndex<multiindex>` with the first level
          containing the type and the second level the weather cell ID.

        Default: None.
    timeseries_generation_dispatchable : :pandas:`pandas.DataFrame<dataframe>`, optional
        DataFrame with time series for active power of each (aggregated)
        type of dispatchable generator normalized with corresponding capacity.
        Columns represent generator type:

        * 'gas'
        * 'coal'
        * 'biomass'
        * 'other'
        * ...

        Use 'other' if you don't want to explicitly provide every possible
        type. Default: None.
    timeseries_generation_reactive_power : :pandas:`pandas.DataFrame<dataframe>`, optional
        DataFrame with time series of normalized reactive power (normalized by
        the rated nominal active power) per technology and weather cell. Index
        needs to be a :pandas:`pandas.DatetimeIndex<datetimeindex>`.
        Columns represent generator type and can be a MultiIndex column
        containing the weather cell ID in the second level. If the technology
        doesn't contain weather cell information i.e. if it is other than solar
        and wind generation, this second level can be left as an empty string ''.

        Default: None.
    timeseries_load : :obj:`str` or :pandas:`pandas.DataFrame<dataframe>`, optional
        Parameter used to obtain time series of active power of (cumulative)
        loads.
        Possible options are:

        * 'demandlib'
          Time series are generated using the oemof demandlib.
        * :pandas:`pandas.DataFrame<dataframe>`
          DataFrame with load time series of each (cumulative) type of load
          normalized with corresponding annual energy demand.
          Columns represent load type:

          * 'residential'
          * 'retail'
          * 'industrial'
          * 'agricultural'

        Default: None.
    timeseries_load_reactive_power : :pandas:`pandas.DataFrame<dataframe>`, optional
        Parameter to get the time series of the reactive power of loads. It should be a
        DataFrame with time series of normalized reactive power (normalized by
        annual energy demand) per load sector. Index needs to be a
        :pandas:`pandas.DatetimeIndex<datetimeindex>`.
        Columns represent load type:

          * 'residential'
          * 'retail'
          * 'industrial'
          * 'agricultural'

        Default: None.
    timeindex : :pandas:`pandas.DatetimeIndex<datetimeindex>`
        Can be used to define a time range for which to obtain load time series
        and feed-in time series of fluctuating renewables or to define time
        ranges of the given time series that will be used in the analysis.

    """

    def __init__(self, network, **kwargs):

        self.timeseries = TimeSeries(network=network)
        mode = kwargs.get('mode', None)
        config_data = network.config
        weather_cell_ids = network.mv_grid.weather_cells

        if mode:
            if mode == 'worst-case':
                modes = ['feedin_case', 'load_case']
            elif mode == 'worst-case-feedin' or mode == 'worst-case-load':
                modes = ['{}_case'.format(mode.split('-')[-1])]
            else:
                raise ValueError('{} is not a valid mode.'.format(mode))

            # set random timeindex
            self.timeseries._timeindex = pd.date_range(
                '1/1/1970', periods=len(modes), freq='H')
            self._worst_case_generation(config_data['worst_case_scale_factor'],
                                        modes)
            self._worst_case_load(config_data['worst_case_scale_factor'],
                                  config_data['peakload_consumption_ratio'],
                                  modes)

        else:
            # feed-in time series of fluctuating renewables
            ts = kwargs.get('timeseries_generation_fluctuating', None)
            if isinstance(ts, pd.DataFrame):
                self.timeseries.generation_fluctuating = ts
            elif isinstance(ts, str) and ts == 'oedb':
                self.timeseries.generation_fluctuating = \
                    import_feedin_timeseries(config_data,
                                             weather_cell_ids)
            else:
                raise ValueError('Your input for '
                                 '"timeseries_generation_fluctuating" is not '
                                 'valid.'.format(mode))
            # feed-in time series for dispatchable generators
            ts = kwargs.get('timeseries_generation_dispatchable', None)
            if isinstance(ts, pd.DataFrame):
                self.timeseries.generation_dispatchable = ts
            else:
                raise ValueError('Your input for '
                                 '"timeseries_generation_dispatchable" is not '
                                 'valid.'.format(mode))
            # reactive power time series for all generators
            ts = kwargs.get('timeseries_generation_reactive_power', None)
            if isinstance(ts, pd.DataFrame):
                self.timeseries.generation_reactive_power = ts
            # set time index
            if kwargs.get('timeindex', None) is not None:
                self.timeseries._timeindex = kwargs.get('timeindex')
            else:
                self.timeseries._timeindex = \
                    self.timeseries._generation_fluctuating.index

            # load time series
            ts = kwargs.get('timeseries_load', None)
            if isinstance(ts, pd.DataFrame):
                self.timeseries.load = ts
            elif ts == 'demandlib':
                self.timeseries.load = import_load_timeseries(
                    config_data, ts, year=self.timeseries.timeindex[0].year)
            else:
                raise ValueError('Your input for "timeseries_load" is not '
                                 'valid.'.format(mode))
            # reactive power timeseries for loads
            ts = kwargs.get('timeseries_load_reactive_power', None)
            if isinstance(ts, pd.DataFrame):
                self.timeseries.load_reactive_power = ts

            # check if time series for the set time index can be obtained
            self._check_timeindex()

    def _check_timeindex(self):
        """
        Check function to check if all feed-in and load time series contain
        values for the specified time index.

        """
        try:
            self.timeseries.generation_fluctuating
            self.timeseries.generation_dispatchable
            self.timeseries.load
            self.timeseries.generation_reactive_power
            self.timeseries.load_reactive_power
        except:
            message = 'Time index of feed-in and load time series does ' \
                      'not match.'
            logging.error(message)
            raise KeyError(message)

    def _worst_case_generation(self, worst_case_scale_factors, modes):
        """
        Define worst case generation time series for fluctuating and
        dispatchable generators.

        Parameters
        ----------
        worst_case_scale_factors : dict
            Scale factors defined in config file 'config_timeseries.cfg'.
            Scale factors describe actual power to nominal power ratio of in
            worst-case scenarios.
        modes : list
            List with worst-cases to generate time series for. Can be
            'feedin_case', 'load_case' or both.

        """

        self.timeseries.generation_fluctuating = pd.DataFrame(
            {'solar': [worst_case_scale_factors[
                           '{}_feedin_pv'.format(mode)] for mode in modes],
             'wind': [worst_case_scale_factors[
                          '{}_feedin_other'.format(mode)] for mode in modes]},
            index=self.timeseries.timeindex)

        self.timeseries.generation_dispatchable = pd.DataFrame(
            {'other': [worst_case_scale_factors[
                           '{}_feedin_other'.format(mode)] for mode in modes]},
            index=self.timeseries.timeindex)

    def _worst_case_load(self, worst_case_scale_factors,
                         peakload_consumption_ratio, modes):
        """
        Define worst case load time series for each sector.

        Parameters
        ----------
        worst_case_scale_factors : dict
            Scale factors defined in config file 'config_timeseries.cfg'.
            Scale factors describe actual power to nominal power ratio of in
            worst-case scenarios.
        peakload_consumption_ratio : dict
            Ratios of peak load to annual consumption per sector, defined in
            config file 'config_timeseries.cfg'
        modes : list
            List with worst-cases to generate time series for. Can be
            'feedin_case', 'load_case' or both.

        """

        sectors = ['residential', 'retail', 'industrial', 'agricultural']
        lv_power_scaling = np.array(
            [worst_case_scale_factors['lv_{}_load'.format(mode)]
             for mode in modes])
        mv_power_scaling = np.array(
            [worst_case_scale_factors['mv_{}_load'.format(mode)]
             for mode in modes])

        lv = {(sector, 'lv'): peakload_consumption_ratio[sector] *
                              lv_power_scaling
              for sector in sectors}
        mv = {(sector, 'mv'): peakload_consumption_ratio[sector] *
                              mv_power_scaling
              for sector in sectors}
        self.timeseries.load = pd.DataFrame({**lv, **mv},
                                            index=self.timeseries.timeindex)


class CurtailmentControl:
    """
    Sets up curtailment time series for solar and wind generators.

    Parameters
    ----------
    edisgo_object : :class:`edisgo.EDisGo`
        The parent EDisGo object that this instance is a part of.
    curtailment_methodology : :obj:`str`
        Mode defines the curtailment strategy. Possible options are:

        * 'curtail_all'
          The curtailment that has to be met in each time step is allocated
          equally to all generators depending on their share of total
          feed-in in that time step. For more information see
          :meth:`edisgo.flex_opt.curtailment.curtail_all()`.
        * 'curtail_voltage'
          The curtailment that has to be met in each time step is allocated
          based on the voltages at the generator connection points and a
          defined voltage threshold. Generators at higher voltages
          are curtailed more. The default voltage threshold is 1.0 but
          can be changed by providing the argument 'voltage_threshold'. For
          more information see
          :meth:`edisgo.flex_opt.curtailment.curtail_voltage()`.

    timeseries_curtailment : :pandas:`pandas.Series<series>` or :pandas:`pandas.DataFrame<dataframe>`, optional
        Series or DataFrame containing the curtailment time series in kW. Index
        needs to be a :pandas:`pandas.DatetimeIndex<datetimeindex>`.
        Provide a Series if the curtailment time series applies to wind and
        solar generators. Provide a DataFrame if the curtailment time series
        applies to a specific technology and/or weather cell. In the first case
        columns of the DataFrame are e.g. 'solar' and 'wind'; in the second
        case columns need to be a :pandas:`pandas.MultiIndex<multiindex>` with
        the first level containing the type and the second level the weather
        cell ID.
        Curtailment time series cannot be more specific than the feed-in time
        series (e.g. if feed-in is given by technology curtailment cannot be
        given by technology and weather cell).
        Default: None.

    Attributes
    ----------

    mode : :obj:`str`
        Contains the string given by the `curtailment_methodology`
        keyword argument.
    curtailment_ts : :pandas:`pandas.Series<series>` or :pandas:`pandas.DataFrame<dataframe>`,
        Contains the *total_curtailment_ts* input object
    capacities : :pandas:`pandas.Series<series>`
        This is a series containing the nominal capacities of every single
        generator in the MV grid and the underlying LV grids. The series has a
        MultiIndex index with the following levels:

        * generator : :class:`edisgo.grid.components.GeneratorFluctuating`,
          essentially all the generator objects in the MV grid and the LV grid
        * gen_repr : :obj:`str`
          the repr strings of the generator objects from above
        * type : :obj:`str`
          the type of the generator object e.g. 'solar' or 'wind'
        * weather_cell_id : :obj:`int`
          the weather_cell_id that the generator object belongs to.
    feedin : :pandas:`pandas.DataFrame<dataframe>`
        This is a dataframe that is essentially a multiplication of the feedin timeseries
        obtained from the parameter `timeseries_generation_fluctuating` in :class:`edisgo.grid.network.EDisGo`
        and the *capacities* attribute above. Upon multiplication, this dataframe's
        columns come from the indexes of *capacities* and the dataframe's index comes
        from the `timeseries_generation_fluctuating`'s Datetimeindex. This dataframe
        is further passed on to the curtailment methodology functions.
    solver: :obj:`str`
        The solver used to optimize the curtailment assigned to the generator.
        The string depends upon the installed or available solver.

        * 'cbc' - coin-or branch and cut solver
        * 'glpk' - gnu linear programming kit solver
        * any other available compatible with 'pyomo' like 'gurobi'
          or 'cplex'
        Default: 'cbc'
    """

    def __init__(self, edisgo, **kwargs):

        mode = kwargs.get('curtailment_methodology', None)
        curtailment_ts = kwargs.get('timeseries_curtailment', None)

        logging.info("Start curtailment methodology {}.".format(mode))
        if curtailment_ts is not None:
            self._check_timeindex(curtailment_ts, edisgo.network)

        if mode == 'curtail_all':
            # raise NotImplementedError
            self.curtail_all_init(edisgo, curtailment_ts, **kwargs)
        elif mode == 'curtail_voltage':
            self.curtail_voltage_init(edisgo, curtailment_ts, **kwargs)
        else:
            raise ValueError(
                '{} is not a valid curtailment methodology.'.format(self.mode))

        # update generator time series in pypsa network
        if edisgo.network.pypsa is not None:
            pypsa_io.update_pypsa_generator_timeseries(edisgo.network)

        # write curtailment to results to be able to put it out as files for
        # result checking
        # make sure you don't overwrite existing curtailment data
        edisgo.network.results.assigned_curtailment = \
            edisgo.network.timeseries.curtailment.copy()

    def curtail_voltage_init(self, edisgo, curtailment_ts, **kwargs):
        """
        Setup the curtail voltage function

        Parameters
        ----------
        edisgo: :py:mod:`~/edisgo.network.EDisGo` object
            The instantiated edisgo object
        curtailment_ts: :pandas:`pandas.

        Returns
        -------

        """
        # get all fluctuating generators and their attributes (weather ID,
        # type, etc.)
        generators = get_gen_info(edisgo.network, 'mvlv', fluctuating=True)

        # do analyze to get all voltages at generators and feed-in dataframe
        edisgo.analyze()

        # get feed-in time series of all generators
        feedin = edisgo.network.pypsa.generators_t.p * 1000
        # drop dispatchable generators and slack generator
        drop_labels = [_ for _ in feedin.columns
                       if 'GeneratorFluctuating' not in _] \
                      + ['Generator_slack']
        feedin.drop(labels=drop_labels, axis=1, inplace=True)

        # perform the mode of curtailment with some relevant checks
        # as to what the inputs are
        if isinstance(curtailment_ts, pd.Series):
            # check if curtailment exceeds feed-in
            self._check_curtailment_total_energy(curtailment_ts, feedin)
            curtailment.curtail_voltage(
                feedin, generators, curtailment_ts, edisgo, **kwargs)
        elif isinstance(curtailment_ts, pd.DataFrame):
            if isinstance(curtailment_ts.columns, pd.MultiIndex):
                for col in curtailment_ts.columns:
                    # filter generators
                    selected_generators = generators.loc[
                        (generators.type == col[0]) &
                        (generators.weather_cell_id == col[1])]

                    if selected_generators.empty:
                        message = "No generators selected for type {} and weather cell {} ".format(col[0], col[1])
                        logging.warning(message)

<<<<<<< HEAD
                    selected_generators_repr = \
                        selected_generators.gen_repr.values
                    # check feed-in energy
                    feedin_selected_generators = feedin.loc[
                                                 :, selected_generators_repr]

                    if feedin_selected_generators.empty:
                        message = "Feedin for type {} and weather cell {}is empty".format(col[0], col[1])
                        logging.warning(message)

                    if feedin_selected_generators.empty or selected_generators.empty:
                        message = "No curtailment for type {} and weather cell {}".format(col[0], col[1])
                        logging.warning(message)
                    else:
                        self._check_curtailment_total_energy(
                            curtailment_ts.loc[:, col], feedin_selected_generators)
                        curtailment.curtail_voltage(
                            feedin_selected_generators, selected_generators,
                            curtailment_ts.loc[:, col], edisgo, **kwargs)
            else:
                for col in curtailment_ts.columns:
                    # filter generators
                    selected_generators = generators.loc[
                        (generators.type == col[0])]

                    if selected_generators.empty:
                        message = "No generators selected for type {}".format(col[0])
                        logging.warning(message)
                    selected_generators_repr = selected_generators.gen_repr.values
                    # check feed-in energy
                    feedin_selected_generators = feedin.loc[
                                                 :, selected_generators_repr]
                    if feedin_selected_generators.empty:
                        message = "Feedin for type {} is empty".format(col[0])
                        logging.warning(message)

                    if feedin_selected_generators.empty or selected_generators.empty:
                        message = "No curtailment for type {}".format(col[0])
                        logging.warning(message)
                    else:
                        self._check_curtailment_total_energy(
                            curtailment_ts.loc[:, col], feedin_selected_generators)
                        curtailment.curtail_voltage(
                            feedin_selected_generators, selected_generators,
                            curtailment_ts.loc[:, col], edisgo, **kwargs)

        # check if curtailment exceeds feed-in
        self._check_curtailment(edisgo.network, feedin)

    def curtail_all_init(self, edisgo, curtailment_ts, **kwargs):
        # get all fluctuating generators and their attributes (weather ID,
        # type, etc.)
        generators = get_gen_info(edisgo.network, 'mvlv', fluctuating=True)

        # get feed-in time series of all generators
        feedin = generator_feedins(edisgo)

        # perform the mode of curtailment with some relevant checks
        # as to what the inputs are
        if isinstance(curtailment_ts, pd.Series):
            logging.info("Curtailment is a series")
            # check if curtailment exceeds feed-in
            self._check_curtailment_total_energy(curtailment_ts, feedin)
            curtailment.curtail_all(
                feedin, generators, curtailment_ts, edisgo, **kwargs)
        elif isinstance(curtailment_ts, pd.DataFrame):
            if isinstance(curtailment_ts.columns, pd.MultiIndex):
                logging.info("Curtailment is a MultiColumn Dataframe")
                for col in curtailment_ts.columns:
                    # filter generators
                    selected_generators = generators.loc[
                        (generators.type == col[0]) &
                        (generators.weather_cell_id == col[1])]

                    if selected_generators.empty:
                        message = "No generators selected for type {} and weather cell {} ".format(col[0], col[1])
                        logging.warning(message)
=======
>>>>>>> 737a3b03
                    selected_generators_repr = \
                        selected_generators.gen_repr.values

                    # check feed-in energy
                    feedin_selected_generators = feedin.loc[
                                                 :, selected_generators_repr]
<<<<<<< HEAD
=======

>>>>>>> 737a3b03
                    if feedin_selected_generators.empty:
                        message = "Feedin for type {} and weather cell {}is empty".format(col[0], col[1])
                        logging.warning(message)

                    if feedin_selected_generators.empty or selected_generators.empty:
                        message = "No curtailment for type {} and weather cell {}".format(col[0], col[1])
                        logging.warning(message)
                    else:
                        self._check_curtailment_total_energy(
                            curtailment_ts.loc[:, col], feedin_selected_generators)
<<<<<<< HEAD
                        curtailment.curtail_all(
                            feedin_selected_generators, selected_generators,
                            curtailment_ts.loc[:, col], edisgo, **kwargs)
            else:
=======
                        curtailment.curtail_voltage(
                            feedin_selected_generators, selected_generators,
                            curtailment_ts.loc[:, col], edisgo, **kwargs)
            else:
                for col in curtailment_ts.columns:
                    # filter generators
                    selected_generators = generators.loc[
                        (generators.type == col[0])]

                    if selected_generators.empty:
                        message = "No generators selected for type {}".format(col[0])
                        logging.warning(message)
                    selected_generators_repr = selected_generators.gen_repr.values
                    # check feed-in energy
                    feedin_selected_generators = feedin.loc[
                                                 :, selected_generators_repr]
                    if feedin_selected_generators.empty:
                        message = "Feedin for type {} is empty".format(col[0])
                        logging.warning(message)

                    if feedin_selected_generators.empty or selected_generators.empty:
                        message = "No curtailment for type {}".format(col[0])
                        logging.warning(message)
                    else:
                        self._check_curtailment_total_energy(
                            curtailment_ts.loc[:, col], feedin_selected_generators)
                        curtailment.curtail_voltage(
                            feedin_selected_generators, selected_generators,
                            curtailment_ts.loc[:, col], edisgo, **kwargs)

        # check if curtailment exceeds feed-in
        self._check_curtailment(edisgo.network, feedin)

    def curtail_all_init(self, edisgo, curtailment_ts, **kwargs):
        # get all fluctuating generators and their attributes (weather ID,
        # type, etc.)
        generators = get_gen_info(edisgo.network, 'mvlv', fluctuating=True)

        # get feed-in time series of all generators
        feedin = generator_feedins(edisgo)

        # perform the mode of curtailment with some relevant checks
        # as to what the inputs are
        if isinstance(curtailment_ts, pd.Series):
            logging.info("Curtailment is a series")
            # check if curtailment exceeds feed-in
            self._check_curtailment_total_energy(curtailment_ts, feedin)
            curtailment.curtail_all(
                feedin, generators, curtailment_ts, edisgo, **kwargs)
        elif isinstance(curtailment_ts, pd.DataFrame):
            if isinstance(curtailment_ts.columns, pd.MultiIndex):
                logging.info("Curtailment is a MultiColumn Dataframe")
                for col in curtailment_ts.columns:
                    # filter generators
                    selected_generators = generators.loc[
                        (generators.type == col[0]) &
                        (generators.weather_cell_id == col[1])]

                    if selected_generators.empty:
                        message = "No generators selected for type {} and weather cell {} ".format(col[0], col[1])
                        logging.warning(message)
                    selected_generators_repr = \
                        selected_generators.gen_repr.values

                    # check feed-in energy
                    feedin_selected_generators = feedin.loc[
                                                 :, selected_generators_repr]
                    if feedin_selected_generators.empty:
                        message = "Feedin for type {} and weather cell {}is empty".format(col[0], col[1])
                        logging.warning(message)

                    if feedin_selected_generators.empty or selected_generators.empty:
                        message = "No curtailment for type {} and weather cell {}".format(col[0], col[1])
                        logging.warning(message)
                    else:
                        self._check_curtailment_total_energy(
                            curtailment_ts.loc[:, col], feedin_selected_generators)
                        curtailment.curtail_all(
                            feedin_selected_generators, selected_generators,
                            curtailment_ts.loc[:, col], edisgo, **kwargs)
            else:
>>>>>>> 737a3b03
                logging.info("Curtailment supplied with non-MultiColumn DataFrame")
                for col in curtailment_ts.columns:
                    # filter generators
                    selected_generators = generators.loc[
                        (generators.type == col)]
                    if selected_generators.empty:
                        message = "No generators selected for type {} is empty".format(col)
                        logging.warning(message)
                    selected_generators_repr = selected_generators.gen_repr.values
                    # check feed-in energy
                    feedin_selected_generators = feedin.loc[
                                                 :, selected_generators_repr]
                    if feedin_selected_generators.empty:
                        message = "Feedin for type {} is empty".format(col)
                        logging.warning(message)

                    if feedin_selected_generators.empty or selected_generators.empty:
                        message = "No curtailment for type {}".format(col)
                        logging.warning(message)
                    else:
                        self._check_curtailment_total_energy(
                            curtailment_ts.loc[:, col], feedin_selected_generators)
                        curtailment.curtail_all(
                            feedin_selected_generators, selected_generators,
                            curtailment_ts.loc[:, col], edisgo, **kwargs)

        # check if curtailment exceeds feed-in
        self._check_curtailment(edisgo.network, feedin)

    def _check_timeindex(self, curtailment_ts, network):
        """
        Raises an error if time index of curtailment time series does not
        comply with the time index of load and feed-in time series.

        Parameters
        -----------
        curtailment_ts : :pandas:`pandas.Series<series>` or :pandas:`pandas.DataFrame<dataframe>`
            See parameter `total_curtailment_ts` in class definition for more
            information.

        """

        try:
            curtailment_ts.loc[network.timeseries.timeindex]
        except:
            message = 'Time index of curtailment time series does not match ' \
                      'with load and feed-in time series.'
            logging.error(message)
            raise KeyError(message)

    def _check_curtailment_total_energy(self, curtailment_ts, feedin_selected):
        """
        Raises an error if the curtailment at any time step exceeds the
        feed-in at that time.

        Parameters
        -----------

        """
        feedin_selected_sum = feedin_selected.sum(axis=1)
        bad_time_steps = [_ for _ in curtailment_ts.index
                          if curtailment_ts[_] > feedin_selected_sum[_]]

        if bad_time_steps:
            message = 'Curtailment demand exceeds total feed-in in time ' \
                      'steps {}.'.format(bad_time_steps)
            logging.error(message)
            raise ValueError(message)

    def _check_curtailment(self, network, feedin):
        """
        Raises an error if the curtailment at any time step exceeds the
        feed-in at that time.

        Parameters
        -----------
        feedin : :pandas:`pandas.DataFrame<dataframe>`
            DataFrame with feed-in time series in kW. The DataFrame needs to
            have the same columns as the curtailment DataFrame.
        network : :class:`~.grid.network.Network`

        """
        curtailment = network.timeseries.curtailment
        gen_repr = [repr(_) for _ in curtailment.columns]
        feedin_repr = feedin.loc[:, gen_repr]
        curtailment_repr = curtailment
        curtailment_repr.columns = gen_repr
        if not ((feedin_repr - curtailment_repr) > -1e-3).all().all():
            message = 'Curtailment exceeds feed-in.'
            logging.error(message)
            raise TypeError(message)


class StorageControl:
    """
    Integrates storages into the grid.

    Parameters
    ----------
    network : :class:`~.grid.network.Network`
    timeseries_battery : :obj:`str` or :pandas:`pandas.Series<series>` or :obj:`dict`
        Parameter used to obtain time series of active power the battery
        storage(s) is/are charged (negative) or discharged (positive) with. Can
        either be a given time series or an operation strategy.
        Possible options are:

        * Time series
          Time series the storage will be charged and discharged with can be
          set directly by providing a :pandas:`pandas.Series<series>` with
          time series of active charge (negative) and discharge (positive)
          power, normalized with corresponding storage capacity. Index needs
          to be a :pandas:`pandas.DatetimeIndex<datetimeindex>`.
          In case of more than one storage provide a :obj:`dict` where each
          entry represents a storage. Keys of the dictionary have to match
          the keys of the `battery_parameters dictionary`, values must
          contain the corresponding time series as
          :pandas:`pandas.Series<series>`.
        * 'fifty-fifty'
          Storage operation depends on actual power of generators. If
          cumulative generation exceeds 50% of the nominal power, the storage
          will charge. Otherwise, the storage will discharge.

        Default: None.
    battery_parameters : :obj:`dict`
        Dictionary with storage parameters. Format must be as follows:

        .. code-block:: python

            {
                'nominal_capacity': <float>, # in kWh
                'soc_initial': <float>, # in kWh
                'efficiency_in': <float>, # in per unit 0..1
                'efficiency_out': <float>, # in per unit 0..1
                'standing_loss': <float> # in per unit 0..1
            }

        In case of more than one storage provide a :obj:`dict` where each
        entry represents a storage. Keys of the dictionary have to match
        the keys of the `timeseries_battery` dictionary, values must
        contain the corresponding parameters dictionary specified above.
    battery_position : None or :obj:`str` or :class:`~.grid.components.Station` or :class:`~.grid.components.BranchTee` or :obj:`dict`
        To position the storage a positioning strategy can be used or a
        node in the grid can be directly specified. Possible options are:

        * 'hvmv_substation_busbar'
          Places a storage unit directly at the HV/MV station's bus bar.
        * :class:`~.grid.components.Station` or :class:`~.grid.components.BranchTee`
          Specifies a node the storage should be connected to.

        In case of more than one storage provide a :obj:`dict` where each
        entry represents a storage. Keys of the dictionary have to match
        the keys of the `timeseries_battery` and `battery_parameters`
        dictionaries, values must contain the corresponding positioning
        strategy or node to connect the storage to.

    """

    def __init__(self, network, timeseries_battery, battery_parameters,
                 battery_position):

        self.network = network

        if isinstance(timeseries_battery, dict):
            for storage, ts in timeseries_battery.items():
                try:
                    params = battery_parameters[storage]
                    position = battery_position[storage]
                except KeyError:
                    message = 'Please provide storage parameters or ' \
                              'position for storage {}.'.format(storage)
                    logging.error(message)
                    raise KeyError(message)
                self._integrate_storage(ts, params, position)
        else:
            self._integrate_storage(timeseries_battery, battery_parameters,
                                    battery_position)

    def _integrate_storage(self, timeseries, params, position):
        """
        Integrate storage units in the grid and specify its operational mode.

        Parameters
        ----------
        timeseries : :obj:`str` or :pandas:`pandas.Series<series>`
            Parameter used to obtain time series of active power the battery
            storage is charged (negative) or discharged (positive) with. Can
            either be a given time series or an operation strategy. See class
            definition for more information
        params : :obj:`dict`
            Dictionary with storage parameters for one storage. See class
            definition for more information on what parameters must be
            provided.
        position : :obj:`str` or :class:`~.grid.components.Station` or :class:`~.grid.components.BranchTee`
            Parameter used to place the storage. See class definition for more
            information.

        """
        # place storage
        if position == 'hvmv_substation_busbar':
            storage = storage_integration.storage_at_hvmv_substation(
                self.network.mv_grid, params)
        elif isinstance(position, Station) or isinstance(position, BranchTee):
            storage = storage_integration.set_up_storage(
                params, position)
            storage_integration.connect_storage(storage, position)
        else:
            message = 'Provided battery position option {} is not ' \
                      'valid.'.format(timeseries)
            logging.error(message)
            raise KeyError(message)

        # implement operation strategy
        if isinstance(timeseries, pd.Series):
            # ToDo: Eingabe von Blindleistung auch ermöglichen?
            timeseries = pd.DataFrame(data={'p': timeseries,
                                            'q': [0] * len(timeseries)},
                                      index=timeseries.index)
            self._check_timeindex(timeseries)
            storage.timeseries = timeseries
        elif timeseries == 'fifty-fifty':
            storage_operation.fifty_fifty(storage)
        else:
            message = 'Provided battery timeseries option {} is not ' \
                      'valid.'.format(timeseries)
            logging.error(message)
            raise KeyError(message)

    def _check_timeindex(self, timeseries):
        """
        Raises an error if time index of battery time series does not
        comply with the time index of load and feed-in time series.

        Parameters
        -----------
        timeseries : :pandas:`pandas.DataFrame<dataframe>`
            DataFrame containing active power the storage is charged (negative)
            and discharged (positive) with in kW in column 'p' and
            reactive power in kVA in column 'q'.

        """
        try:
            timeseries.loc[self.network.timeseries.timeindex]
        except:
            message = 'Time index of battery time series does not match ' \
                      'with load and feed-in time series.'
            logging.error(message)
            raise KeyError(message)


class TimeSeries:
    """
    Defines time series for all loads and generators in network (if set).

    Contains time series for loads (sector-specific), generators
    (technology-specific), and curtailment (technology-specific).

    Attributes
    ----------
    generation_fluctuating : :pandas:`pandas.DataFrame<dataframe>`, optional
        DataFrame with active power feed-in time series for fluctuating
        renewables solar and wind, normalized with corresponding capacity.
        Time series can either be aggregated by technology type or by type
        and weather cell ID. In the first case columns of the DataFrame are
        'solar' and 'wind'; in the second case columns need to be a
        :pandas:`pandas.MultiIndex<multiindex>` with the first level
        containing the type and the second level the weather cell ID.
        Default: None.
    generation_dispatchable : :pandas:`pandas.DataFrame<dataframe>`, optional
        DataFrame with time series for active power of each (aggregated)
        type of dispatchable generator normalized with corresponding capacity.
        Columns represent generator type:

        * 'gas'
        * 'coal'
        * 'biomass'
        * 'other'
        * ...

        Use 'other' if you don't want to explicitly provide every possible
        type. Default: None.
    generation_reactive_power : :pandas: `pandasDataFrame<dataframe>`, optional
        DataFrame with reactive power per technology and weather cell ID,
        normalized with the nominal active power.
        Time series can either be aggregated by technology type or by type
        and weather cell ID. In the first case columns of the DataFrame are
        'solar' and 'wind'; in the second case columns need to be a
        :pandas:`pandas.MultiIndex<multiindex>` with the first level
        containing the type and the second level the weather cell ID.
        If the technology doesn't contain weather cell information, i.e.
        if it is other than solar or wind generation,
        this second level can be left as a numpy Nan or a None.
        Default: None.
    load : :pandas:`pandas.DataFrame<dataframe>`, optional
        DataFrame with active power of load time series of each (cumulative)
        type of load, normalized with corresponding annual energy demand.
        Columns represent load type:

        * 'residential'
        * 'retail'
        * 'industrial'
        * 'agricultural'

         Default: None.
    load_reactive_power : :pandas:`pandas.DataFrame<dataframe>`, optional
        DataFrame with time series of normalized reactive power (normalized by
        annual energy demand) per load sector. Index needs to be a
        :pandas:`pandas.DatetimeIndex<datetimeindex>`.
        Columns represent load type:

          * 'residential'
          * 'retail'
          * 'industrial'
          * 'agricultural'

        Default: None.
    curtailment : :pandas:`pandas.DataFrame<dataframe>` or List, optional
        In the case curtailment is applied to all fluctuating renewables
        this needs to be a DataFrame with active power curtailment time series.
        Time series can either be aggregated by technology type or by type
        and weather cell ID. In the first case columns of the DataFrame are
        'solar' and 'wind'; in the second case columns need to be a
        :pandas:`pandas.MultiIndex<multiindex>` with the first level
        containing the type and the second level the weather cell ID.
        In the case curtailment is only applied to specific generators, this
        parameter needs to be a list of all generators that are curtailed.
        Default: None.
    timeindex : :pandas:`pandas.DatetimeIndex<datetimeindex>`, optional
        Can be used to define a time range for which to obtain the provided
        time series and run power flow analysis. Default: None.

    See also
    --------
    `timeseries` getter in :class:`~.grid.components.Generator`,
    :class:`~.grid.components.GeneratorFluctuating` and
    :class:`~.grid.components.Load`.

    """

    def __init__(self, network, **kwargs):
        self.network = network
        self._generation_dispatchable = kwargs.get('generation_dispatchable',
                                                   None)
        self._generation_fluctuating = kwargs.get('generation_fluctuating',
                                                  None)
        self._generation_reactive_power = kwargs.get(
            'generation_reactive_power', None)
        self._load = kwargs.get('load', None)
        self._load_reactive_power = kwargs.get('load_reacitve_power', None)
        self._curtailment = kwargs.get('curtailment', None)
        self._timeindex = kwargs.get('timeindex', None)
        self._timesteps_load_feedin_case = None

    @property
    def generation_dispatchable(self):
        """
        Get generation time series of dispatchable generators (only active
        power)

        Returns
        -------
        :pandas:`pandas.DataFrame<dataframe>`
            See class definition for details.

        """
        try:
            return self._generation_dispatchable.loc[[self.timeindex], :]
        except:
            return self._generation_dispatchable.loc[self.timeindex, :]

    @generation_dispatchable.setter
    def generation_dispatchable(self, generation_dispatchable_timeseries):
        self._generation_dispatchable = generation_dispatchable_timeseries

    @property
    def generation_fluctuating(self):
        """
        Get generation time series of fluctuating renewables (only active
        power)

        Returns
        -------
        :pandas:`pandas.DataFrame<dataframe>`
            See class definition for details.

        """
        try:
            return self._generation_fluctuating.loc[[self.timeindex], :]
        except:
            return self._generation_fluctuating.loc[self.timeindex, :]

    @generation_fluctuating.setter
    def generation_fluctuating(self, generation_fluc_timeseries):
        self._generation_fluctuating = generation_fluc_timeseries

    @property
    def generation_reactive_power(self):
        """
        Get reactive power time series for generators normalized by nominal
        active power.

        Returns
        -------
        :pandas: `pandas.DataFrame<dataframe>`
            See class definition for details.

        """
        if self._generation_reactive_power is not None:
            return self._generation_reactive_power.loc[self.timeindex, :]
        else:
            return None

    @generation_reactive_power.setter
    def generation_reactive_power(self, generation_reactive_power_timeseries):
        self._generation_reactive_power = generation_reactive_power_timeseries

    @property
    def load(self):
        """
        Get load time series (only active power)

        Returns
        -------
        dict or :pandas:`pandas.DataFrame<dataframe>`
            See class definition for details.

        """
        try:
            return self._load.loc[[self.timeindex], :]
        except:
            return self._load.loc[self.timeindex, :]

    @load.setter
    def load(self, load_timeseries):
        self._load = load_timeseries

    @property
    def load_reactive_power(self):
        """
        Get reactive power time series for load normalized by annual
        consumption.

        Returns
        -------
        :pandas: `pandas.DataFrame<dataframe>`
            See class definition for details.

        """
        if self._load_reactive_power is not None:
            return self._load_reactive_power.loc[self.timeindex, :]
        else:
            return None

    @load_reactive_power.setter
    def load_reactive_power(self, load_reactive_power_timeseries):
        self._load_reactive_power = load_reactive_power_timeseries

    @property
    def timeindex(self):
        """
        Parameters
        ----------
        time_range : :pandas:`pandas.DatetimeIndex<datetimeindex>`
            Time range of power flow analysis

        Returns
        -------
        :pandas:`pandas.DatetimeIndex<datetimeindex>`
            See class definition for details.

        """
        return self._timeindex

    @property
    def curtailment(self):
        """
        Get curtailment time series of dispatchable generators (only active
        power)

        Parameters
        ----------
        curtailment : list or :pandas:`pandas.DataFrame<dataframe>`
            See class definition for details.

        Returns
        -------
        :pandas:`pandas.DataFrame<dataframe>`
            In the case curtailment is applied to all solar and wind generators
            curtailment time series either aggregated by technology type or by
            type and weather cell ID are returnded. In the first case columns
            of the DataFrame are 'solar' and 'wind'; in the second case columns
            need to be a :pandas:`pandas.MultiIndex<multiindex>` with the
            first level containing the type and the second level the weather
            cell ID.
            In the case curtailment is only applied to specific generators,
            curtailment time series of all curtailed generators, specified in
            by the column name are returned.

        """
        if self._curtailment is not None:
            if isinstance(self._curtailment, pd.DataFrame):
                try:
                    return self._curtailment.loc[[self.timeindex], :]
                except:
                    return self._curtailment.loc[self.timeindex, :]
            elif isinstance(self._curtailment, list):
                try:
                    curtailment = pd.DataFrame()
                    for gen in self._curtailment:
                        curtailment[gen] = gen.curtailment
                    return curtailment
                except:
                    raise
        else:
            return None

    @curtailment.setter
    def curtailment(self, curtailment):
        self._curtailment = curtailment

    @property
    def timesteps_load_feedin_case(self):
        """
        Contains residual load and information on feed-in and load case.

        Residual load is calculated from total (load - generation) in the grid.
        Grid losses are not considered.

        Feed-in and load case are identified based on the
        generation and load time series and defined as follows:

        1. Load case: positive (load - generation) at HV/MV substation
        2. Feed-in case: negative (load - generation) at HV/MV substation

        See also :func:`~.tools.tools.assign_load_feedin_case`.

        Parameters
        -----------
        timeseries_load_feedin_case : :pandas:`pandas.DataFrame<dataframe>`
            Dataframe with information on whether time step is handled as load
            case ('load_case') or feed-in case ('feedin_case') for each time
            step in :py:attr:`~timeindex`. Index of the series is the
            :py:attr:`~timeindex`.

        Returns
        -------
        :pandas:`pandas.Series<series>`
            Series with information on whether time step is handled as load
            case ('load_case') or feed-in case ('feedin_case') for each time
            step in :py:attr:`~timeindex`.
            Index of the dataframe is :py:attr:`~timeindex`. Columns of the
            dataframe are 'residual_load' with (load - generation) in kW at
            HV/MV substation and 'case' with 'load_case' for positive residual
            load and 'feedin_case' for negative residual load.

        """
        if self._timesteps_load_feedin_case is None:
            tools.assign_load_feedin_case(self.network)
        return self._timesteps_load_feedin_case

    @timesteps_load_feedin_case.setter
    def timesteps_load_feedin_case(self, timeseries_load_feedin_case):
        self._timesteps_load_feedin_case = timeseries_load_feedin_case


class Results:
    """
    Power flow analysis results management

    Includes raw power flow analysis results, history of measures to increase
    the grid's hosting capacity and information about changes of equipment.

    Attributes
    ----------
    measures: list
        A stack that details the history of measures to increase grid's hosting
        capacity. The last item refers to the latest measure. The key
        `original` refers to the state of the grid topology as it was initially
        imported.

    """

    # ToDo: maybe add setter to alter list of measures

    def __init__(self):
        self._measures = ['original']
        self._pfa_p = None
        self._pfa_q = None
        self._pfa_v_mag_pu = None
        self._i_res = None
        self._equipment_changes = pd.DataFrame()
        self._grid_expansion_costs = None
        self._grid_losses = None
        self._grid_exchanges = None
        self._assigned_curtailment = None
        self._unresolved_issues = {}

    @property
    def pfa_p(self):
        """
        Active power results from power flow analysis in kW.

        Holds power flow analysis results for active power for the last
        iteration step. Index of the DataFrame is a DatetimeIndex indicating
        the time period the power flow analysis was conducted for; columns
        of the DataFrame are the edges as well as stations of the grid
        topology.

        Parameters
        ----------
        pypsa: `pandas.DataFrame<dataframe>`
            Results time series of active power P in kW from the
            `PyPSA network <https://www.pypsa.org/doc/components.html#network>`_

            Provide this if you want to set values. For retrieval of data do
            not pass an argument

        Returns
        -------
        :pandas:`pandas.DataFrame<dataframe>`
            Active power results from power flow analysis

        """
        return self._pfa_p

    @pfa_p.setter
    def pfa_p(self, pypsa):
        self._pfa_p = pypsa

    @property
    def pfa_q(self):
        """
        Reactive power results from power flow analysis in kvar.

        Holds power flow analysis results for reactive power for the last
        iteration step. Index of the DataFrame is a DatetimeIndex indicating
        the time period the power flow analysis was conducted for; columns
        of the DataFrame are the edges as well as stations of the grid
        topology.

        Parameters
        ----------
        pypsa: `pandas.DataFrame<dataframe>`
            Results time series of reactive power Q in kvar from the
            `PyPSA network <https://www.pypsa.org/doc/components.html#network>`_

            Provide this if you want to set values. For retrieval of data do not
            pass an argument

        Returns
        -------
        :pandas:`pandas.DataFrame<dataframe>`
            Reactive power results from power flow analysis

        """
        return self._pfa_q

    @pfa_q.setter
    def pfa_q(self, pypsa):
        self._pfa_q = pypsa

    @property
    def pfa_v_mag_pu(self):
        """
        Voltage deviation at node in p.u.

        Holds power flow analysis results for relative voltage deviation for
        the last iteration step. Index of the DataFrame is a DatetimeIndex
        indicating the time period the power flow analysis was conducted for;
        columns of the DataFrame are the nodes as well as stations of the grid
        topology.

        Parameters
        ----------
        pypsa: `pandas.DataFrame<dataframe>`
            Results time series of voltage deviation in p.u. from the
            `PyPSA network <https://www.pypsa.org/doc/components.html#network>`_

            Provide this if you want to set values. For retrieval of data do
            not pass an argument

        Returns
        -------
        :pandas:`pandas.DataFrame<dataframe>`
            Voltage level nodes of grid

        """
        return self._pfa_v_mag_pu

    @pfa_v_mag_pu.setter
    def pfa_v_mag_pu(self, pypsa):
        self._pfa_v_mag_pu = pypsa

    @property
    def i_res(self):
        """
        Current results from power flow analysis in A.

        Holds power flow analysis results for current for the last
        iteration step. Index of the DataFrame is a DatetimeIndex indicating
        the time period the power flow analysis was conducted for; columns
        of the DataFrame are the edges as well as stations of the grid
        topology.

        Parameters
        ----------
        pypsa: `pandas.DataFrame<dataframe>`
            Results time series of current in A from the
            `PyPSA network <https://www.pypsa.org/doc/components.html#network>`_

            Provide this if you want to set values. For retrieval of data do
            not pass an argument

        Returns
        -------
        :pandas:`pandas.DataFrame<dataframe>`
            Current results from power flow analysis

        """
        return self._i_res

    @i_res.setter
    def i_res(self, pypsa):
        self._i_res = pypsa

    @property
    def equipment_changes(self):
        """
        Tracks changes in the equipment (e.g. replaced or added cable, etc.)

        The DataFrame is indexed by the component(
        :class:`~.grid.components.Line`, :class:`~.grid.components.Station`,
        etc.) and has the following columns:

        equipment : detailing what was changed (line, station, battery,
        curtailment). For ease of referencing we take the component itself.
        For lines we take the line-dict, for stations the transformers, for
        batteries the battery-object itself and for curtailment
        either a dict providing the details of curtailment or a curtailment
        object if this makes more sense (has to be defined).

        change : :obj:`str` {'added' | 'removed'}
            says if something was added or removed

        iteration_step : int
            Used for the update of the pypsa network to only consider changes
            since the last power flow analysis.

        quantity : int
            Number of components added or removed. Only relevant for
            calculation of grid expansion costs to keep track of how many
            new standard lines were added.

        Parameters
        ----------
        changes: `pandas.DataFrame<dataframe>`
            Provide this if you want to set values. For retrieval of data do
            not pass an argument.

        Returns
        -------
        :pandas:`pandas.DataFrame<dataframe>`
            Equipment changes

        """
        return self._equipment_changes

    @equipment_changes.setter
    def equipment_changes(self, changes):
        self._equipment_changes = changes

    @property
    def grid_expansion_costs(self):
        """
        Holds grid expansion costs in kEUR due to grid expansion measures
        tracked in self.equipment_changes and calculated in
        edisgo.flex_opt.costs.grid_expansion_costs()

        Parameters
        ----------
        total_costs : :pandas:`pandas.DataFrame<dataframe>`

            DataFrame containing type and costs plus in the case of lines the
            line length and number of parallel lines of each reinforced
            transformer and line. Provide this if you want to set
            grid_expansion_costs. For retrieval of costs do not pass an
            argument.

            Index of the DataFrame is the respective object
            that can either be a :class:`~.grid.components.Line` or a
            :class:`~.grid.components.Transformer`. Columns are the following:

            type: String
                Transformer size or cable name

            total_costs: float
                Costs of equipment in kEUR. For lines the line length and
                number of parallel lines is already included in the total
                costs.

            quantity: int
                For transformers quantity is always one, for lines it specifies
                the number of parallel lines.

            line_length: float
                Length of line or in case of parallel lines all lines in km.

            voltage_level : :obj:`str` {'lv' | 'mv' | 'mv/lv'}
                Specifies voltage level the equipment is in.

            mv_feeder : :class:`~.grid.components.Line`
                First line segment of half-ring used to identify in which
                feeder the grid expansion was conducted in.

        Returns
        -------
        :pandas:`pandas.DataFrame<dataframe>`
            Costs of each reinforced equipment in kEUR.

        Notes
        -------
        Total grid expansion costs can be obtained through
        costs.total_costs.sum().

        """
        return self._grid_expansion_costs

    @grid_expansion_costs.setter
    def grid_expansion_costs(self, total_costs):
        self._grid_expansion_costs = total_costs

    @property
    def grid_losses(self):
        """
        Holds the losses in the grid obtained from the slack bus in
        kW and kvar.

        Returns
        -------
        :pandas:`pandas.DataFrame<dataframe>`
            Total Losses, both active and reactive power losses
            per timestep
        """

        return self._grid_losses

    @grid_losses.setter
    def grid_losses(self, pypsa_grid_losses):
        self._grid_losses = pypsa_grid_losses

    @property
    def grid_exchanges(self):
        """
        Holds the grid powers (active and reactive) transfered to the higher voltage
        level through the slack

        Returns
        -------
        :pandas:`pandas.DataFrame<dataframe>
            Total power exchanged to the higher voltage network through slack not
            including the grid losses
        """

        return self._grid_exchanges

    @grid_exchanges.setter
    def grid_exchanges(self, grid_exchanges):
        self._grid_exchanges = grid_exchanges

    @property
    def assigned_curtailment(self):
        """
        Holds the curtailment assigned to each generator.

        Returns
        -------
        :pandas:`pandas.DataFrame<dataframe>
            curtailment per generator (in columns) in timesteps(rows).
        """

        return self._assigned_curtailment

    @assigned_curtailment.setter
    def assigned_curtailment(self, assigned_curtailment):
        self._assigned_curtailment = assigned_curtailment
        self.assigned_curtailment.sort_index(inplace=True)

    @property
    def unresolved_issues(self):
        """
        Holds lines and nodes where over-loading or over-voltage issues
        could not be solved in grid reinforcement.

        In case over-loading or over-voltage issues could not be solved
        after maximum number of iterations, grid reinforcement is not
        aborted but grid expansion costs are still calculated and unresolved
        issues listed here.

        Parameters
        ----------
        issues : dict

            Dictionary of critical lines/stations with relative over-loading
            and critical nodes with voltage deviation in p.u.. Format:

            .. code-block:: python

                {crit_line_1: rel_overloading_1, ...,
                 crit_line_n: rel_overloading_n,
                 crit_node_1: v_mag_pu_node_1, ...,
                 crit_node_n: v_mag_pu_node_n}

            Provide this if you want to set unresolved_issues. For retrieval
            of unresolved issues do not pass an argument.

        Returns
        -------
        Dictionary
            Dictionary of critical lines/stations with relative over-loading
            and critical nodes with voltage deviation in p.u.

        """
        return self._unresolved_issues

    @unresolved_issues.setter
    def unresolved_issues(self, issues):
        self._unresolved_issues = issues

    def s_res(self, components=None):
        """
        Get resulting apparent power in kVA at line(s) and transformer(s).

        The apparent power at a line (or transformer) is determined from the
        maximum values of active power P and reactive power Q.

        .. math::

            S = max(\sqrt{p0^2 + q0^2}, \sqrt{p1^2 + q1^2})

        Parameters
        ----------
        components : :class:`~.grid.components.Line` or
            :class:`~.grid.components.Transformer`
            Could be a list of instances of these classes

            Line or Transformers objects of grid topology. If not provided
            (respectively None) defaults to return `s_res` of all lines and
            transformers in the grid.

        Returns
        -------
        :pandas:`pandas.DataFrame<dataframe>`
            Apparent power for `lines` and/or `transformers`

        """

        if components is not None:
            labels_included = []
            labels_not_included = []
            labels = [repr(l) for l in components]
            for label in labels:
                if (label in list(self.pfa_p.columns) and
                        label in list(self.pfa_q.columns)):
                    labels_included.append(label)
                else:
                    labels_not_included.append(label)
            if labels_not_included:
                print("Apparent power for {lines} are not returned from "
                      "PFA".format(lines=labels_not_included))
        else:
            labels_included = self.pfa_p.columns

        s_res = ((self.pfa_p[labels_included] ** 2 + self.pfa_q[
            labels_included] ** 2)).applymap(sqrt)

        return s_res

    def v_res(self, nodes=None, generators=None, level=None):
        """
        Get resulting voltage level at node

        Parameters
        ----------
        nodes :  {:class:`~.grid.components.Load`, :class:`~.grid.components.Generator`, ...} or :obj:`list` of
            grid topology component or `list` grid topology components
            If not provided defaults to column names available in grid level
            `level`
        level : str
            Either 'mv' or 'lv' or None (default). Depending which grid level results you are
            interested in. It is required to provide this argument in order
            to distinguish voltage levels at primary and secondary side of the
            transformer/LV station.
            If not provided (respectively None) defaults to ['mv', 'lv'].

        Returns
        -------
        :pandas:`pandas.DataFrame<dataframe>`
            Resulting voltage levels obtained from power flow analysis

        Notes
        -----
        Limitation:  When power flow analysis is performed for MV only
        (with aggregated LV loads and generators) this methods only returns
        voltage at secondary side busbar and not at load/generator.

        """
        # First check if results are available:
        if hasattr(self, 'pfa_v_mag_pu'):
            # unless index is lexsorted, it cannot be sliced
            self.pfa_v_mag_pu.sort_index(axis=1, inplace=True)
        else:
            message = "No Power Flow Calculation has be done yet, so there are no results yet."
            raise AttributeError

        if level is None:
            level = ['mv', 'lv']

        if nodes is None:
            return self.pfa_v_mag_pu.loc[:, (level, slice(None))]
        else:
            labels = list(map(repr, nodes.copy()))
            not_included = [_ for _ in labels
                            if _ not in list(self.pfa_v_mag_pu[level].columns)]
            labels_included = [_ for _ in labels if _ not in not_included]

            if not_included:
                logging.info("Voltage levels for {nodes} are not returned from PFA".format(
                    nodes=not_included))
            return self.pfa_v_mag_pu[level][labels_included]

    def save(self, directory, create_plots=False, **kwargs):
        """
        Save all results to disk in a folder.

        Parameters
        ----------
        directory: :obj:`str
            path to save the plots
        """
        powerflow_results_dir = os.path.join(directory, 'powerflow_results')
        calculated_results_dir = os.path.join(directory, 'calculated_results')

        os.makedirs(powerflow_results_dir, exist_ok=True)
        os.makedirs(calculated_results_dir, exist_ok=True)

        # put out important information at the top level

        # put out all relevant power_flow results
        # voltage
        voltage_pu_file = os.path.join(powerflow_results_dir, 'voltages_pu.csv')
        self.pfa_v_mag_pu.to_csv(voltage_pu_file)

        # current
        current_file = os.path.join(powerflow_results_dir, 'currents.csv')
        self.i_res.to_csv(current_file)

        # active power
        acitve_power_file = os.path.join(powerflow_results_dir, 'active_powers.csv')
        self.pfa_p.to_csv(acitve_power_file)

        # reactive power
        reacitve_power_file = os.path.join(powerflow_results_dir, 'reactive_powers.csv')
        self.pfa_q.to_csv(reacitve_power_file)

        # apparent power
        apparent_power_file = os.path.join(powerflow_results_dir, 'apparent_powers.csv')
        self.s_res().to_csv(apparent_power_file)

        # put out all relevant calculated results
        # grid losses
        grid_losses_file = os.path.join(calculated_results_dir, 'grid_losses.csv')
        self.grid_losses.to_csv(grid_losses_file)

        # grid exchanges
        grid_exchanges_file = os.path.join(calculated_results_dir, 'grid_exchanges.csv')
        self.grid_exchanges.to_csv(grid_exchanges_file)

        # assigned curtailment
        if self.assigned_curtailment is not None:
            assigned_curtailment_file = os.path.join(calculated_results_dir, 'assigned_curtailment.csv')
            self.assigned_curtailment.to_csv(assigned_curtailment_file)

        # equipment_changes
        equipment_changes_file = os.path.join(calculated_results_dir, 'equipment_changes.csv')
        self.equipment_changes.to_csv(equipment_changes_file)

        # grid_expansion_costs
        if self.grid_expansion_costs is not None:
            grid_expansion_costs_file = os.path.join(calculated_results_dir, 'grid_expansion_costs.csv')
            self.grid_expansion_costs.to_csv(grid_expansion_costs_file)

        # unresolved_issues
        unresolved_issues_file = os.path.join(calculated_results_dir, 'unresolved_issues.csv')
        pd.DataFrame(self.unresolved_issues).to_csv(unresolved_issues_file)<|MERGE_RESOLUTION|>--- conflicted
+++ resolved
@@ -1235,7 +1235,6 @@
                         message = "No generators selected for type {} and weather cell {} ".format(col[0], col[1])
                         logging.warning(message)
 
-<<<<<<< HEAD
                     selected_generators_repr = \
                         selected_generators.gen_repr.values
                     # check feed-in energy
@@ -1313,95 +1312,6 @@
                     if selected_generators.empty:
                         message = "No generators selected for type {} and weather cell {} ".format(col[0], col[1])
                         logging.warning(message)
-=======
->>>>>>> 737a3b03
-                    selected_generators_repr = \
-                        selected_generators.gen_repr.values
-
-                    # check feed-in energy
-                    feedin_selected_generators = feedin.loc[
-                                                 :, selected_generators_repr]
-<<<<<<< HEAD
-=======
-
->>>>>>> 737a3b03
-                    if feedin_selected_generators.empty:
-                        message = "Feedin for type {} and weather cell {}is empty".format(col[0], col[1])
-                        logging.warning(message)
-
-                    if feedin_selected_generators.empty or selected_generators.empty:
-                        message = "No curtailment for type {} and weather cell {}".format(col[0], col[1])
-                        logging.warning(message)
-                    else:
-                        self._check_curtailment_total_energy(
-                            curtailment_ts.loc[:, col], feedin_selected_generators)
-<<<<<<< HEAD
-                        curtailment.curtail_all(
-                            feedin_selected_generators, selected_generators,
-                            curtailment_ts.loc[:, col], edisgo, **kwargs)
-            else:
-=======
-                        curtailment.curtail_voltage(
-                            feedin_selected_generators, selected_generators,
-                            curtailment_ts.loc[:, col], edisgo, **kwargs)
-            else:
-                for col in curtailment_ts.columns:
-                    # filter generators
-                    selected_generators = generators.loc[
-                        (generators.type == col[0])]
-
-                    if selected_generators.empty:
-                        message = "No generators selected for type {}".format(col[0])
-                        logging.warning(message)
-                    selected_generators_repr = selected_generators.gen_repr.values
-                    # check feed-in energy
-                    feedin_selected_generators = feedin.loc[
-                                                 :, selected_generators_repr]
-                    if feedin_selected_generators.empty:
-                        message = "Feedin for type {} is empty".format(col[0])
-                        logging.warning(message)
-
-                    if feedin_selected_generators.empty or selected_generators.empty:
-                        message = "No curtailment for type {}".format(col[0])
-                        logging.warning(message)
-                    else:
-                        self._check_curtailment_total_energy(
-                            curtailment_ts.loc[:, col], feedin_selected_generators)
-                        curtailment.curtail_voltage(
-                            feedin_selected_generators, selected_generators,
-                            curtailment_ts.loc[:, col], edisgo, **kwargs)
-
-        # check if curtailment exceeds feed-in
-        self._check_curtailment(edisgo.network, feedin)
-
-    def curtail_all_init(self, edisgo, curtailment_ts, **kwargs):
-        # get all fluctuating generators and their attributes (weather ID,
-        # type, etc.)
-        generators = get_gen_info(edisgo.network, 'mvlv', fluctuating=True)
-
-        # get feed-in time series of all generators
-        feedin = generator_feedins(edisgo)
-
-        # perform the mode of curtailment with some relevant checks
-        # as to what the inputs are
-        if isinstance(curtailment_ts, pd.Series):
-            logging.info("Curtailment is a series")
-            # check if curtailment exceeds feed-in
-            self._check_curtailment_total_energy(curtailment_ts, feedin)
-            curtailment.curtail_all(
-                feedin, generators, curtailment_ts, edisgo, **kwargs)
-        elif isinstance(curtailment_ts, pd.DataFrame):
-            if isinstance(curtailment_ts.columns, pd.MultiIndex):
-                logging.info("Curtailment is a MultiColumn Dataframe")
-                for col in curtailment_ts.columns:
-                    # filter generators
-                    selected_generators = generators.loc[
-                        (generators.type == col[0]) &
-                        (generators.weather_cell_id == col[1])]
-
-                    if selected_generators.empty:
-                        message = "No generators selected for type {} and weather cell {} ".format(col[0], col[1])
-                        logging.warning(message)
                     selected_generators_repr = \
                         selected_generators.gen_repr.values
 
@@ -1422,7 +1332,6 @@
                             feedin_selected_generators, selected_generators,
                             curtailment_ts.loc[:, col], edisgo, **kwargs)
             else:
->>>>>>> 737a3b03
                 logging.info("Curtailment supplied with non-MultiColumn DataFrame")
                 for col in curtailment_ts.columns:
                     # filter generators
@@ -2449,7 +2358,7 @@
 
             if not_included:
                 logging.info("Voltage levels for {nodes} are not returned from PFA".format(
-                    nodes=not_included))
+                nodes=not_included))
             return self.pfa_v_mag_pu[level][labels_included]
 
     def save(self, directory, create_plots=False, **kwargs):
