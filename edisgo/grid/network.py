from os import path
import pandas as pd
import numpy as np
from math import sqrt
import logging
import datetime

import edisgo
from edisgo.tools import config, pypsa_io
from edisgo.data.import_data import import_from_ding0, import_generators, \
    import_feedin_timeseries, import_load_timeseries
from edisgo.flex_opt.costs import grid_expansion_costs
from edisgo.flex_opt.reinforce_grid import reinforce_grid
from edisgo.flex_opt import storage_integration, storage_operation, curtailment
from edisgo.grid.components import Station, BranchTee
from edisgo.grid.tools import get_gen_info

logger = logging.getLogger('edisgo')


class EDisGo:
    """
    Provides the top-level API for invocation of data import, analysis of
    hosting capacity, grid reinforcement and flexibility measures.

    Parameters
    ----------
    worst_case_analysis : None or :obj:`str`, optional
        If not None time series for feed-in and load will be generated
        according to the chosen worst case analysis
        Possible options are:

        * 'worst-case'
          feed-in for the two worst-case scenarios feed-in case and load case
          are generated
        * 'worst-case-feedin'
          feed-in for the worst-case scenario feed-in case is generated
        * 'worst-case-load'
          feed-in for the worst-case scenario load case is generated

        Be aware that if you choose to conduct a worst-case analysis your
        input for the following parameters will not be used:
        * `timeseries_generation_fluctuating`
        * `timeseries_generation_dispatchable`
        * `timeseries_load`

    mv_grid_id : :obj:`str`
        MV grid ID used in import of ding0 grid.

        .. ToDo: explain where MV grid IDs come from

    ding0_grid : file: :obj:`str` or :class:`ding0.core.NetworkDing0`
        If a str is provided it is assumed it points to a pickle with Ding0
        grid data. This file will be read. If an object of the type
        :class:`ding0.core.NetworkDing0` data will be used directly from this
        object.
        This will probably be removed when ding0 grids are in oedb.
    config_path : None or :obj:`str` or :obj:`dict`
        Path to the config directory. Options are:

        * None
          If `config_path` is None configs are loaded from the edisgo
          default config directory ($HOME$/.edisgo). If the directory
          does not exist it is created. If config files don't exist the
          default config files are copied into the directory.
        * :obj:`str`
          If `config_path` is a string configs will be loaded from the
          directory specified by `config_path`. If the directory
          does not exist it is created. If config files don't exist the
          default config files are copied into the directory.
        * :obj:`dict`
          A dictionary can be used to specify different paths to the
          different config files. The dictionary must have the following
          keys:

          * 'config_db_tables'
          * 'config_grid'
          * 'config_grid_expansion'
          * 'config_timeseries'

        Values of the dictionary are paths to the corresponding
        config file. In contrast to the other two options the directories
        and config files must exist and are not automatically created.

        Default: None.
    scenario_description : None or :obj:`str`
        Can be used to describe your scenario but is not used for anything
        else. Default: None.
    timeseries_generation_fluctuating : :obj:`str` or :pandas:`pandas.DataFrame<dataframe>`
        Parameter used to obtain time series for active power feed-in of
        fluctuating renewables wind and solar.
        Possible options are:

        * 'oedb'
          Time series for the year 2011 are obtained from the OpenEnergy
          DataBase.
        * :pandas:`pandas.DataFrame<dataframe>`
          DataFrame with time series, normalized with corresponding capacity.
          Time series can either be aggregated by technology type or by type
          and weather cell ID. In the first case columns of the DataFrame are
          'solar' and 'wind'; in the second case columns need to be a
          :pandas:`pandas.MultiIndex<multiindex>` with the first level
          containing the type and the second level the weather cell id.
          Index needs to be a :pandas:`pandas.DatetimeIndex<datetimeindex>`.

         .. ToDo: explain how to obtain weather cell id,

         .. ToDo: add link to explanation of weather cell id

    timeseries_generation_dispatchable : :pandas:`pandas.DataFrame<dataframe>`
        DataFrame with time series for active power of each (aggregated)
        type of dispatchable generator normalized with corresponding capacity.
        Index needs to be a :pandas:`pandas.DatetimeIndex<datetimeindex>`.
        Columns represent generator type:

        * 'gas'
        * 'coal'
        * 'biomass'
        * 'other'
        * ...

        Use 'other' if you don't want to explicitly provide every possible
        type.
    timeseries_load : :obj:`str` or :pandas:`pandas.DataFrame<dataframe>`
        Parameter used to obtain time series of active power of (cumulative)
        loads.
        Possible options are:

        * 'demandlib'
          Time series for the year specified in `timeindex` are
          generated using the oemof demandlib.
        * :pandas:`pandas.DataFrame<dataframe>`
          DataFrame with load time series of each (cumulative) type of load
          normalized with corresponding annual energy demand. Index needs to
          be a :pandas:`pandas.DatetimeIndex<datetimeindex>`.
          Columns represent load type:
          * 'residential'
          * 'retail'
          * 'industrial'
          * 'agricultural'

    generator_scenario : None or :obj:`str`
        If provided defines which scenario of future generator park to use
        and invokes import of these generators. Possible options are 'nep2035'
        and 'ego100'.

        .. ToDo: Add link to explanation of scenarios.

    timeindex : None or :pandas:`pandas.DatetimeIndex<datetimeindex>`
        Can be used to select time ranges of the feed-in and load time series
        that will be used in the power flow analysis. Also defines the year
        load time series are obtained for when choosing the 'demandlib' option
        to generate load time series.

    Attributes
    ----------
    network : :class:`~.grid.network.Network`
        The network is a container object holding all data.

    Examples
    --------
    Assuming you have the Ding0 `ding0_data.pkl` in CWD

    Create eDisGo Network object by loading Ding0 file

    >>> from edisgo.grid.network import EDisGo
    >>> edisgo = EDisGo(ding0_grid='ding0_data.pkl', mode='worst-case-feedin')

    Analyze hosting capacity for MV and LV grid level

    >>> edisgo.analyze()

    Print LV station secondary side voltage levels returned by PFA

    >>> lv_stations = edisgo.network.mv_grid.graph.nodes_by_attribute(
    >>>     'lv_station')
    >>> print(edisgo.network.results.v_res(lv_stations, 'lv'))

    """

    def __init__(self, **kwargs):

        # create network
        self.network = Network(
            generator_scenario=kwargs.get('generator_scenario', None),
            config_path=kwargs.get('config_path', None),
            scenario_description=kwargs.get('scenario_description', None))

        # load grid
        # ToDo: should at some point work with only MV grid ID
        self.import_from_ding0(kwargs.get('ding0_grid', None))

        # set up time series for feed-in and load
        # worst-case time series
        if kwargs.get('worst_case_analysis', None):
            self.network.timeseries = TimeSeriesControl(
                mode=kwargs.get('worst_case_analysis', None),
                config_data=self.network.config).timeseries
        else:
            self.network.timeseries = TimeSeriesControl(
                timeseries_generation_fluctuating=kwargs.get(
                    'timeseries_generation_fluctuating', None),
                timeseries_generation_dispatchable=kwargs.get(
                    'timeseries_generation_dispatchable', None),
                timeseries_load=kwargs.get(
                    'timeseries_load', None),
                weather_cell_ids=self.network.mv_grid.weather_cells,
                config_data=self.network.config,
                timeindex=kwargs.get('timeindex', None)).timeseries

        # import new generators
        if self.network.generator_scenario is not None:
            self.import_generators()

    def curtail(self, **kwargs):
        """
        Sets up curtailment time series.

        Curtailment time series are written into
        :class:`~.grid.network.TimeSeries`. See
        :class:`~.grid.network.CurtailmentControl` for more information on
        parameters and methodologies.

        """
        CurtailmentControl(edisgo_object=self, **kwargs)

    def import_from_ding0(self, file, **kwargs):
        """Import grid data from DINGO file

        For details see
        :func:`edisgo.data.import_data.import_from_ding0`

        """
        import_from_ding0(file=file,
                          network=self.network)

    def import_generators(self, generator_scenario=None):
        """Import generators

        For details see
        :func:`edisgo.data.import_data.import_generators`

        """
        if generator_scenario:
            self.network.generator_scenario = generator_scenario
        data_source = 'oedb'
        import_generators(network=self.network,
                          data_source=data_source)

    def analyze(self, mode=None):
        """Analyzes the grid by power flow analysis

        Analyze the grid for violations of hosting capacity. Means, perform a
        power flow analysis and obtain voltages at nodes (load, generator,
        stations/transformers and branch tees) and active/reactive power at
        lines.

        The power flow analysis can currently only be performed for both grid
        levels MV and LV. See ToDos section for more information.

        A static `non-linear power flow analysis is performed using PyPSA
        <https://www.pypsa.org/doc/power_flow.html#full-non-linear-power-flow>`_.
        The high-voltage to medium-voltage transformer are not included in the
        analysis. The slack bus is defined at secondary side of these
        transformers assuming an ideal tap changer. Hence, potential
        overloading of the transformers is not studied here.

        Parameters
        ----------
        mode : str
            Allows to toggle between power flow analysis (PFA) on the whole
            grid topology (MV + LV), only MV or only LV. Defaults to None which
            equals power flow analysis for MV + LV which is the only
            implemented option at the moment. See ToDos section for
            more information.

        Notes
        -----
        The current implementation always translates the grid topology
        representation to the PyPSA format and stores it to
        :attr:`self.network.pypsa`.

        ToDo
        ----
        The option to export only the edisgo MV grid (mode = 'mv') to conduct
        a power flow analysis is implemented in
        :func:`~.tools.pypsa_io.to_pypsa` but NotImplementedError is raised
        since the rest of edisgo does not handle this option yet. The analyze
        function will throw an error since
        :func:`~.tools.pypsa_io.process_pfa_results`
        does not handle aggregated loads and generators in the LV grids. Also,
        grid reinforcement, pypsa update of time series, and probably other
        functionalities do not work when only the MV grid is analysed.

        Further ToDos are:
        * explain how power plants are modeled, if possible use a link
        * explain where to find and adjust power flow analysis defining
        parameters

        See Also
        --------
        :func:`~.tools.pypsa_io.to_pypsa`
            Translator to PyPSA data format

        """
        # ToDo: Should timeindex be an input to this as well?
        # ToDo: check if mode changed!
        if self.network.pypsa is None:
            # Translate eDisGo grid topology representation to PyPSA format
            self.network.pypsa = pypsa_io.to_pypsa(self.network, mode)
<<<<<<< HEAD
=======
        else:
            if self.network.pypsa.edisgo_mode is not mode:
                # Translate eDisGo grid topology representation to PyPSA format
                self.network.pypsa = pypsa_io.to_pypsa(self.network, mode)
>>>>>>> f6ed2853

        # run power flow analysis
        pf_results = self.network.pypsa.pf(self.network.pypsa.snapshots)

        if all(pf_results['converged']['0'].tolist()) == True:
            pypsa_io.process_pfa_results(self.network, self.network.pypsa)
        else:
            raise ValueError("Power flow analysis did not converge.")

    def reinforce(self, **kwargs):
        """
        Reinforces the grid and calculates grid expansion costs.

        See :meth:`~.flex_opt.reinforce_grid` for more information.

        """
        return reinforce_grid(
            self, max_while_iterations=kwargs.get(
                'max_while_iterations', 10),
            copy_graph=kwargs.get('copy_graph', False),
            snapshot_analysis=kwargs.get('snapshot_analysis', False))

    def integrate_storage(self, **kwargs):
        """
        Integrates storage into grid.

        See :class:`~.grid.network.StorageControl` for more information.

        """
        StorageControl(network=self.network,
                       timeseries_battery=kwargs.get('timeseries_battery',
                                                     None),
                       battery_parameters=kwargs.get('battery_parameters',
                                                     None),
                       battery_position=kwargs.get('battery_position',
                                                   None))


class Network:
    """
    Used as container for all data related to a single
    :class:`~.grid.grids.MVGrid`.

    Parameters
    ----------
    scenario_description : :obj:`str`, optional
        Can be used to describe your scenario but is not used for anything
        else. Default: None.
    config_path : None or :obj:`str` or :obj:`dict`, optional
        See :class:`~.grid.network.Config` for further information.
        Default: None.
    metadata : :obj:`dict`
        Metadata of Network such as ?
    data_sources : :obj:`dict` of :obj:`str`
        Data Sources of grid, generators etc.
        Keys: 'grid', 'generators', ?
    mv_grid : :class:`~.grid.grids.MVGrid`
        Medium voltage (MV) grid
    generator_scenario : :obj:`str`
        Defines which scenario of future generator park to use.

    Attributes
    ----------
    results : :class:`~.grid.network.Results`
        Object with results from power flow analyses

    """

    def __init__(self, **kwargs):
        self._scenario_description = kwargs.get('scenario_description', None)
        self._config = Config(config_path=kwargs.get('config_path', None))
        self._equipment_data = self._load_equipment_data()
        self._metadata = kwargs.get('metadata', None)
        self._data_sources = kwargs.get('data_sources', {})
        self._generator_scenario = kwargs.get('generator_scenario', None)

        self._mv_grid = kwargs.get('mv_grid', None)
        self._pypsa = None
        self.results = Results()

        self._dingo_import_data = []

    def _load_equipment_data(self):
        """Load equipment data for transformers, cables etc.

        Returns
        -------
        :obj:`dict` of :pandas:`pandas.DataFrame<dataframe>`

        """

        package_path = edisgo.__path__[0]
        equipment_dir = self.config['system_dirs']['equipment_dir']

        data = {}
        equipment = {'mv': ['trafos', 'lines', 'cables'],
                     'lv': ['trafos', 'cables']}

        for voltage_level, eq_list in equipment.items():
            for i in eq_list:
                equipment_parameters = self.config['equipment'][
                    'equipment_{}_parameters_{}'.format(voltage_level, i)]
                data['{}_{}'.format(voltage_level, i)] = pd.read_csv(
                    path.join(package_path, equipment_dir,
                              equipment_parameters),
                    comment='#', index_col='name',
                    delimiter=',', decimal='.')

        return data

    @property
    def id(self):
        """
        MV grid ID

        Returns
        --------
        :obj:`str`
            MV grid ID

        """
        return self._id

    @property
    def config(self):
        """
        eDisGo configuration data.

        Returns
        -------
        :obj:`collections.OrderedDict`
            Configuration data from config files.

        """
        return self._config

    @property
    def metadata(self):
        """
        Metadata of Network

        Returns
        --------
        :obj:`dict`
            Metadata of Network

        """
        return self._metadata

    @property
    def generator_scenario(self):
        """
        Defines which scenario of future generator park to use.

        Parameters
        ----------
        generator_scenario_name : :obj:`str`
            Name of scenario of future generator park

        Returns
        --------
        :obj:`str`
            Name of scenario of future generator park

        """
        return self._generator_scenario

    @generator_scenario.setter
    def generator_scenario(self, generator_scenario_name):
        self._generator_scenario = generator_scenario_name

    @property
    def scenario_description(self):
        """
        Used to describe your scenario but not used for anything else.

        Parameters
        ----------
        scenario_description : :obj:`str`
            Description of scenario

        Returns
        --------
        :obj:`str`
            Scenario name

        """
        return self._scenario_description

    @scenario_description.setter
    def scenario_description(self, scenario_description):
        self._scenario_description = scenario_description

    @property
    def equipment_data(self):
        """
        Technical data of electrical equipment such as lines and transformers

        Returns
        --------
        :obj:`dict` of :pandas:`pandas.DataFrame<dataframe>`
            Data of electrical equipment

        """
        return self._equipment_data

    @property
    def mv_grid(self):
        """
        Medium voltage (MV) grid

        Parameters
        ----------
        mv_grid : :class:`~.grid.grids.MVGrid`
            Medium voltage (MV) grid

        Returns
        --------
        :class:`~.grid.grids.MVGrid`
            Medium voltage (MV) grid

        """
        return self._mv_grid

    @mv_grid.setter
    def mv_grid(self, mv_grid):
        self._mv_grid = mv_grid

    @property
    def timeseries(self):
        """
        Object containing load and feed-in time series.

        Parameters
        ----------
        timeseries : :class:`~.grid.network.TimeSeries`
            Object containing load and feed-in time series.

        Returns
        --------
        :class:`~.grid.network.TimeSeries`
            Object containing load and feed-in time series.

        """
        return self._timeseries

    @timeseries.setter
    def timeseries(self, timeseries):
        self._timeseries = timeseries

    @property
    def data_sources(self):
        """
        Dictionary with data sources of grid, generators etc.

        Returns
        --------
        :obj:`dict` of :obj:`str`
            Data Sources of grid, generators etc.

        """
        return self._data_sources

    def set_data_source(self, key, data_source):
        """
        Set data source for key (e.g. 'grid')

        Parameters
        ----------
        key : :obj:`str`
            Specifies data
        data_source : :obj:`str`
            Specifies data source

        """
        self._data_sources[key] = data_source

    @property
    def dingo_import_data(self):
        """
        Temporary data from ding0 import needed for OEP generator update

        """
        return self._dingo_import_data

    @dingo_import_data.setter
    def dingo_import_data(self, dingo_data):
        self._dingo_import_data = dingo_data

    @property
    def pypsa(self):
        """
        PyPSA grid representation

        A grid topology representation based on
        :pandas:`pandas.DataFrame<dataframe>`. The overall container object of
        this data model, the :pypsa:`pypsa.Network<network>`,
        is assigned to this attribute.

        Parameters
        ----------
        pypsa : :pypsa:`pypsa.Network<network>`
            The `PyPSA network
            <https://www.pypsa.org/doc/components.html#network>`_ container.

        Returns
        -------
        :pypsa:`pypsa.Network<network>`
            PyPSA grid representation. The attribute `edisgo_mode` is added
            to specify if pypsa representation of the edisgo network
            was created for the whole grid topology (MV + LV), only MV or only
            LV. See parameter `mode` in
            :meth:`~.grid.network.EDisGo.analyze` for more information.

        """
        return self._pypsa

    @pypsa.setter
    def pypsa(self, pypsa):
        self._pypsa = pypsa

    def __repr__(self):
        return 'Network ' + str(self._id)


class Config:
    """
    Container for all configurations.

    Parameters
    -----------
    config_path : None or :obj:`str` or :obj:`dict`
        Path to the config directory. Options are:

        * None
          If `config_path` is None configs are loaded from the edisgo
          default config directory ($HOME$/.edisgo). If the directory
          does not exist it is created. If config files don't exist the
          default config files are copied into the directory.
        * :obj:`str`
          If `config_path` is a string configs will be loaded from the
          directory specified by `config_path`. If the directory
          does not exist it is created. If config files don't exist the
          default config files are copied into the directory.
        * :obj:`dict`
          A dictionary can be used to specify different paths to the
          different config files. The dictionary must have the following
          keys:
          * 'config_db_tables'
          * 'config_grid'
          * 'config_grid_expansion'
          * 'config_timeseries'

          Values of the dictionary are paths to the corresponding
          config file. In contrast to the other two options the directories
          and config files must exist and are not automatically created.

        Default: None.

    Notes
    -----
    The Config object can be used like a dictionary. See example on how to use
    it.

    Examples
    --------
    Create Config object from default config files

    >>> from edisgo.grid.network import Config
    >>> config = Config()

    Get reactive power factor for generators in the MV grid

    >>> config['reactive_power_factor']['mv_gen']

    """

    def __init__(self, **kwargs):
        self._data = self._load_config(kwargs.get('config_path', None))

    @staticmethod
    def _load_config(config_path=None):
        """
        Load config files.

        Parameters
        -----------
        config_path : None or :obj:`str` or dict
            See class definition for more information.

        Returns
        -------
        :obj:`collections.OrderedDict`
            eDisGo configuration data from config files.

        """

        config_files = ['config_db_tables', 'config_grid',
                        'config_grid_expansion', 'config_timeseries']

        # load configs
        if isinstance(config_path, dict):
            for conf in config_files:
                config.load_config(filename='{}.cfg'.format(conf),
                                   config_dir=config_path[conf],
                                   copy_default_config=False)
        else:
            for conf in config_files:
                config.load_config(filename='{}.cfg'.format(conf),
                                   config_dir=config_path)

        config_dict = config.cfg._sections

        # convert numeric values to float
        for sec, subsecs in config_dict.items():
            for subsec, val in subsecs.items():
                # try str -> float conversion
                try:
                    config_dict[sec][subsec] = float(val)
                except:
                    pass

        # convert to time object
        config_dict['demandlib']['day_start'] = datetime.datetime.strptime(
            config_dict['demandlib']['day_start'], "%H:%M")
        config_dict['demandlib']['day_start'] = datetime.time(
            config_dict['demandlib']['day_start'].hour,
            config_dict['demandlib']['day_start'].minute)
        config_dict['demandlib']['day_end'] = datetime.datetime.strptime(
            config_dict['demandlib']['day_end'], "%H:%M")
        config_dict['demandlib']['day_end'] = datetime.time(
            config_dict['demandlib']['day_end'].hour,
            config_dict['demandlib']['day_end'].minute)

        return config_dict

    def __getitem__(self, key1, key2=None):
        if key2 is None:
            try:
                return self._data[key1]
            except:
                raise KeyError(
                    "Config does not contain section {}.".format(key1))
        else:
            try:
                return self._data[key1][key2]
            except:
                raise KeyError("Config does not contain value for {} or "
                               "section {}.".format(key2, key1))

    def __setitem__(self, key, value):
        self._data[key] = value

    def __delitem__(self, key):
        del self._data[key]

    def __iter__(self):
        return iter(self._data)

    def __len__(self):
        return len(self._data)


class TimeSeriesControl:
    """
    Sets up TimeSeries Object.

    Parameters
    ----------
    mode : :obj:`str`, optional
        Mode must be set in case of worst-case analyses and can either be
        'worst-case' (both feed-in and load case), 'worst-case-feedin' (only
        feed-in case) or 'worst-case-load' (only load case). All other
        parameters except of `config-data` will be ignored. Default: None.
    timeseries_generation_fluctuating : :obj:`str` or :pandas:`pandas.DataFrame<dataframe>`, optional
        Parameter used to obtain time series for active power feed-in of
        fluctuating renewables wind and solar.
        Possible options are:

        * 'oedb'
          Time series for 2011 are obtained from the OpenEnergy DataBase.
          `mv_grid_id` and `scenario_description` have to be provided when
          choosing this option.
        * :pandas:`pandas.DataFrame<dataframe>`
          DataFrame with time series, normalized with corresponding capacity.
          Time series can either be aggregated by technology type or by type
          and weather cell ID. In the first case columns of the DataFrame are
          'solar' and 'wind'; in the second case columns need to be a
          :pandas:`pandas.MultiIndex<multiindex>` with the first level
          containing the type and the second level the weather cell ID.

        Default: None.
    timeseries_generation_dispatchable : :pandas:`pandas.DataFrame<dataframe>`, optional
        DataFrame with time series for active power of each (aggregated)
        type of dispatchable generator normalized with corresponding capacity.
        Columns represent generator type:

        * 'gas'
        * 'coal'
        * 'biomass'
        * 'other'
        * ...

        Use 'other' if you don't want to explicitly provide every possible
        type. Default: None.
    timeseries_load : :obj:`str` or :pandas:`pandas.DataFrame<dataframe>`, optional
        Parameter used to obtain time series of active power of (cumulative)
        loads.
        Possible options are:

        * 'demandlib'
          Time series are generated using the oemof demandlib.
        * :pandas:`pandas.DataFrame<dataframe>`
          DataFrame with load time series of each (cumulative) type of load
          normalized with corresponding annual energy demand.
          Columns represent load type:

          * 'residential'
          * 'retail'
          * 'industrial'
          * 'agricultural'

        Default: None.
    config_data : dict, optional
        Dictionary containing config data from config files. See
        :class:`~.grid.network.Config` data attribute for more information.
        Default: None.
    timeindex : :pandas:`pandas.DatetimeIndex<datetimeindex>`
        Can be used to define a time range for which to obtain load time series
        and feed-in time series of fluctuating renewables or to define time
        ranges of the given time series that will be used in the analysis.
    mv_grid_id : :obj:`str`, optional
        MV grid ID as used in oedb. Default: None.
    generator_scenario : :obj:`str`
        Defines which scenario of future generator park to use. Possible
        options are 'nep2035' and 'ego100'. Default: None.
    weather_cell_ids : :obj:`list`
        Contains a list of weather cells within the grid. Default: None.

    """

    def __init__(self, **kwargs):

        self.timeseries = TimeSeries()
        mode = kwargs.get('mode', None)
        config_data = kwargs.get('config_data', None)

        if mode:
            if mode == 'worst-case':
                modes = ['feedin_case', 'load_case']
            elif mode == 'worst-case-feedin' or mode == 'worst-case-load':
                modes = ['{}_case'.format(mode.split('-')[-1])]
            else:
                raise ValueError('{} is not a valid mode.'.format(mode))

            # set random timeindex
            self.timeseries.timeindex = pd.date_range(
                '1/1/1970', periods=len(modes), freq='H')
            self._worst_case_generation(config_data['worst_case_scale_factor'],
                                        modes)
            self._worst_case_load(config_data['worst_case_scale_factor'],
                                  config_data['peakload_consumption_ratio'],
                                  modes)

        else:
            # feed-in time series of fluctuating renewables
            ts = kwargs.get('timeseries_generation_fluctuating', None)
            if isinstance(ts, pd.DataFrame):
                self.timeseries.generation_fluctuating = ts
            elif isinstance(ts, str) and ts == 'oedb':
                self.timeseries.generation_fluctuating = \
                    import_feedin_timeseries(
                        config_data, kwargs.get('weather_cell_ids', None))
            else:
                raise ValueError('Your input for '
                                 '"timeseries_generation_fluctuating" is not '
                                 'valid.'.format(mode))
            # feed-in time series for dispatchable generators
            ts = kwargs.get('timeseries_generation_dispatchable', None)
            if isinstance(ts, pd.DataFrame):
                self.timeseries.generation_dispatchable = ts
            else:
                raise ValueError('Your input for '
                                 '"timeseries_generation_dispatchable" is not '
                                 'valid.'.format(mode))
            # set time index
            if kwargs.get('timeindex', None) is not None:
                self.timeseries.timeindex = kwargs.get('timeindex')
            else:
                self.timeseries.timeindex = \
                    self.timeseries._generation_fluctuating.index
            # load time series
            ts = kwargs.get('timeseries_load', None)
            if isinstance(ts, pd.DataFrame):
                self.timeseries.load = ts
            elif ts == 'demandlib':
                self.timeseries.load = import_load_timeseries(
                    config_data, ts, year=self.timeseries.timeindex[0].year)
            else:
                raise ValueError('Your input for "timeseries_load" is not '
                                 'valid.'.format(mode))

            # check if time series for the set time index can be obtained
            self._check_timeindex()

    def _check_timeindex(self):
        """
        Check function to check if all feed-in and load time series contain
        values for the specified time index.

        """
        try:
            self.timeseries.generation_fluctuating
            self.timeseries.generation_dispatchable
            self.timeseries.load
        except:
            message = 'Time index of feed-in and load time series does ' \
                      'not match.'
            logging.error(message)
            raise KeyError(message)

    def _worst_case_generation(self, worst_case_scale_factors, modes):
        """
        Define worst case generation time series for fluctuating and
        dispatchable generators.

        Parameters
        ----------
        worst_case_scale_factors : dict
            Scale factors defined in config file 'config_timeseries.cfg'.
            Scale factors describe actual power to nominal power ratio of in
            worst-case scenarios.
        modes : list
            List with worst-cases to generate time series for. Can be
            'feedin_case', 'load_case' or both.

        """

        self.timeseries.generation_fluctuating = pd.DataFrame(
            {'solar': [worst_case_scale_factors[
                           '{}_feedin_pv'.format(mode)] for mode in modes],
             'wind': [worst_case_scale_factors[
                          '{}_feedin_other'.format(mode)] for mode in modes]},
            index=self.timeseries.timeindex)

        self.timeseries.generation_dispatchable = pd.DataFrame(
            {'other': [worst_case_scale_factors[
                           '{}_feedin_other'.format(mode)] for mode in modes]},
            index=self.timeseries.timeindex)

    def _worst_case_load(self, worst_case_scale_factors,
                         peakload_consumption_ratio, modes):
        """
        Define worst case load time series for each sector.

        Parameters
        ----------
        worst_case_scale_factors : dict
            Scale factors defined in config file 'config_timeseries.cfg'.
            Scale factors describe actual power to nominal power ratio of in
            worst-case scenarios.
        peakload_consumption_ratio : dict
            Ratios of peak load to annual consumption per sector, defined in
            config file 'config_timeseries.cfg'
        modes : list
            List with worst-cases to generate time series for. Can be
            'feedin_case', 'load_case' or both.

        """

        sectors = ['residential', 'retail', 'industrial', 'agricultural']
        lv_power_scaling = np.array(
            [worst_case_scale_factors['lv_{}_load'.format(mode)]
             for mode in modes])
        mv_power_scaling = np.array(
            [worst_case_scale_factors['mv_{}_load'.format(mode)]
             for mode in modes])

        lv = {(sector, 'lv'): peakload_consumption_ratio[sector] *
                              lv_power_scaling
              for sector in sectors}
        mv = {(sector, 'mv'): peakload_consumption_ratio[sector] *
                              mv_power_scaling
              for sector in sectors}
        self.timeseries.load = pd.DataFrame({**lv, **mv},
                                            index=self.timeseries.timeindex)


class CurtailmentControl:
    """
    Sets up curtailment time series for solar and wind generators.

    Parameters
    ----------
    edisgo_object : :class:`edisgo.EDisGo`
        The parent EDisGo object that this instance is a part of.
    curtailment_methodology : :obj:`str`
        Mode defines the curtailment strategy. Possible options are:

        * 'curtail_all'
          The curtailment that has to be met in each time step is allocated
          equally to all generators depending on their share of total
          feed-in in that time step. For more information see
          :meth:`edisgo.flex_opt.curtailment.curtail_all()`.
        * 'curtail_voltage'
          The curtailment that has to be met in each time step is allocated
          based on the voltages at the generator connection points and a
          defined voltage threshold. Generators at higher voltages
          are curtailed more. The default voltage threshold is 1.0 but
          can be changed by providing the argument 'voltage_threshold'. For
          more information see
          :meth:`edisgo.flex_opt.curtailment.curtail_voltage()`.

    timeseries_curtailment : :pandas:`pandas.Series<series>` or :pandas:`pandas.DataFrame<dataframe>`, optional
        Series or DataFrame containing the curtailment time series in kW. Index
        needs to be a :pandas:`pandas.DatetimeIndex<datetimeindex>`.
        Provide a Series if the curtailment time series applies to wind and
        solar generators. Provide a DataFrame if the curtailment time series
        applies to a specific technology and/or weather cell. In the first case
        columns of the DataFrame are e.g. 'solar' and 'wind'; in the second
        case columns need to be a :pandas:`pandas.MultiIndex<multiindex>` with
        the first level containing the type and the second level the weather
        cell ID.
        Curtailment time series cannot be more specific than the feed-in time
        series (e.g. if feed-in is given by technology curtailment cannot be
        given by technology and weather cell).
        Default: None.

    Attributes
    ----------

    mode : :obj:`str`
        Contains the string given by the `curtailment_methodology`
        keyword argument.
    curtailment_ts : :pandas:`pandas.Series<series>` or :pandas:`pandas.DataFrame<dataframe>`,
        Contains the *total_curtailment_ts* input object
    capacities : :pandas:`pandas.Series<series>`
        This is a series containing the nominal capacities of every single
        generator in the MV grid and the underlying LV grids. The series has a
        MultiIndex index with the following levels:

        * generator : :class:`edisgo.grid.components.GeneratorFluctuating`,
          essentially all the generator objects in the MV grid and the LV grid
        * gen_repr : :obj:`str`
          the repr strings of the generator objects from above
        * type : :obj:`str`
          the type of the generator object e.g. 'solar' or 'wind'
        * weather_cell_id : :obj:`int`
          the weather_cell_id that the generator object belongs to.
    feedin : :pandas:`pandas.DataFrame<dataframe>`
        This is a dataframe that is essentially a multiplication of the feedin timeseries
        obtained from the parameter `timeseries_generation_fluctuating` in :class:`edisgo.grid.network.EDisGo`
        and the *capacities* attribute above. Upon multiplication, this dataframe's
        columns come from the indexes of *capacities* and the dataframe's index comes
        from the `timeseries_generation_fluctuating`'s Datetimeindex. This dataframe
        is further passed on to the curtailment methodology functions.
    """

    def __init__(self, edisgo_object, **kwargs):

        self.mode = kwargs.get('curtailment_methodology', None)
        self.curtailment_ts = kwargs.get('timeseries_curtailment', None)

        if self.curtailment_ts is not None:
            self._check_timeindex(edisgo_object.network)

        # get generation fluctuating time series
        gen_fluct_ts = edisgo_object.network.timeseries.generation_fluctuating.copy()

        # get aggregated capacities by technology and weather cell id
        self.capacities = get_gen_info(edisgo_object.network, 'mvlv')
        self.capacities = self.capacities.loc[(self.capacities.type == 'solar') | (self.capacities.type == 'wind')]
        self.capacities = self.capacities.reset_index()
        self.capacities.set_index(['generator', 'gen_repr', 'type', 'weather_cell_id'], inplace=True)
        self.capacities = self.capacities.loc[:, 'nominal_capacity']

        # calculate absolute feed-in timeseries including technology and weather cell id
        self.feedin = pd.DataFrame(self.capacities).T
        self.feedin = self.feedin.append([self.feedin] * (gen_fluct_ts.index.size - 1),
                                         ignore_index=True)
        self.feedin.index = gen_fluct_ts.index.copy()
        self.feedin.columns = self.feedin.columns.remove_unused_levels()

        # multiply feedin per type/weather cell id or both to capacities
        # this is a workaround for pandas currently not allowing multiindex dataframes
        # to be multiplied  and broadcast on two levels (type and weather_cell_id)
        for x in self.feedin.columns.levels[0]:
            try:
                self.feedin.loc[:, (x, str(x), x.type, x.weather_cell_id)] = \
                    self.feedin.loc[:, (x, str(x), x.type, x.weather_cell_id)] * \
                    gen_fluct_ts.loc[:, (x.type, x.weather_cell_id)]
            except AttributeError:
                # when either weather_cell_id or type attribute is missing
                # meaning this could be a Generator Object instead of a Generator Fluctuating
                if type(x) == edisgo.grid.components.GeneratorFluctuating:
                    message = "One or both of the attributes, \'type\' or \'weather_cell_id\'" +\
                              "of the {} object is missing even though ".format(x) +\
                              "its a GeneratorFluctuating Object."
                    logging.warning(message)
                    #raise Warning(message)
                else:
                    message = "Generator Object found instead of GeneratorFluctuating Object " +\
                              "in {}".format(x)
                    logging.warning(message)
                    #raise Warning(message)
                pass
            except KeyError:
                # when one of the keys are missing in either the feedin or the capacities
                message = "One of the keys of {} are absent in either the feedin or the".format(x) +\
                          " generator fluctuating timeseries  object is missing"
                logging.warning(message)
                #raise Warning(message)
                pass

        # get mode of curtailment and the arguments necessary
        if self.mode == 'curtail_all':
            curtail_function = curtailment.curtail_all
        elif self.mode == 'curtail_voltage':
            curtail_function = curtailment.curtail_voltage
        else:
            raise ValueError('{} is not a valid mode.'.format(self.mode))

        # perform the mode of curtailment with some relevant checks
        # as to what the inputs are
        if isinstance(self.curtailment_ts, pd.Series):
            curtail_function(self.feedin,
                             self.curtailment_ts,
                             edisgo_object,
                             **kwargs)
        elif isinstance(self.curtailment_ts, pd.DataFrame):
            if isinstance(self.curtailment_ts.columns, pd.MultiIndex):
                col_tuple_list = self.curtailment_ts.columns.tolist()
                for col_slice in col_tuple_list:
                    feedin_slice = self.feedin.loc[:, (slice(None),
                                                       slice(None),
                                                       col_slice[0],
                                                       col_slice[1])]
                    feedin_slice.columns = feedin_slice.columns.remove_unused_levels()
                    if feedin_slice.size > 0:
                        curtail_function(feedin_slice,
                                         self.curtailment_ts[col_slice],
                                         edisgo_object,
                                         **kwargs)
                    else:
                        message = "In this grid there seems to be no feedin time series" +\
                            " or generators corresponding to the combination of {}".format(col_slice)
                        logging.warning(message)
            else:
                # when there is no multi-index then we assume that this is only
                # curtailed through technology or with weather cell id only
                if self.curtailment_ts.columns.dtype == object:
                    # this is when technology is given as strings
                    for tech in self.curtailment_ts.columns:
                        curtail_function(self.feedin.loc[:, (slice(None),
                                                             slice(None),
                                                             tech,
                                                             slice(None))],
                                         self.curtailment_ts[tech],
                                         edisgo_object,
                                         **kwargs)
                elif self.curtailment_ts.columns.dtype == int:
                    # this is when weather_cell_id is given as strings
                    for w_id in self.curtailment_ts.columns:
                        curtail_function(self.feedin.loc[:, (slice(None),
                                                             slice(None),
                                                             slice(None),
                                                             w_id)],
                                         self.curtailment_ts[w_id],
                                         edisgo_object,
                                         **kwargs)
                else:
                    message = 'Unallowed type {} of provided curtailment time ' \
                              'series labels. Must either be string (like \'solar\') or ' \
                              'integer (like w_id 933).'.format(type(self.curtailment_ts))
                    logging.error(message)
                    raise TypeError(message)
        else:
            message = 'Unallowed type {} of provided curtailment time ' \
                      'series. Must either be pandas.Series or ' \
                      'pandas.DataFrame.'.format(type(self.curtailment_ts))
            logging.error(message)
            raise TypeError(message)

        # clear the pypsa object so that it doesn't interfere with further calculations
        edisgo_object.network.pypsa = None

        # check if curtailment exceeds feed-in
        self._check_curtailment(edisgo_object.network)

    def _check_timeindex(self, network):
        """
        Raises an error if time index of curtailment time series does not
        comply with the time index of load and feed-in time series.

        Parameters
        -----------
        curtailment_ts : :pandas:`pandas.Series<series>` or :pandas:`pandas.DataFrame<dataframe>`
            See parameter `total_curtailment_ts` in class definition for more
            information.

        """

        try:
            self.curtailment_ts.loc[network.timeseries.timeindex]
        except:
            message = 'Time index of curtailment time series does not match ' \
                      'with load and feed-in time series.'
            logging.error(message)
            raise KeyError(message)
        # raise warning if time indexes do not have the same entries
        if pd.Series(network.timeseries.generation_fluctuating.
                             index).equals(pd.Series(
            self.curtailment_ts.index)) is False:
            logging.warning('Time index of curtailment time series is not '
                            'equal to the feed-in time series index.')

    def _check_curtailment(self, network):
        """
        Raises an error if the curtailment at any time step exceeds the
        feed-in at that time.

        Parameters
        -----------
        feedin : :pandas:`pandas.DataFrame<dataframe>`
            DataFrame with feed-in time series in kW. The DataFrame needs to have
            the same columns as the curtailment DataFrame.
        network : :class:`~.grid.network.Network`

        """

        feedin_ts_compare = self.feedin.copy()
        for r in range(len(feedin_ts_compare.columns.levels)-1):
            feedin_ts_compare.columns = feedin_ts_compare.columns.droplevel(1)
        # need an if condition to remove the weather_cell_id level too

        if not (feedin_ts_compare.loc[:, network.timeseries.curtailment.columns]
                >= network.timeseries.curtailment).all().all():
            message = 'Curtailment exceeds feed-in.'
            logging.error(message)
            raise TypeError(message)


class StorageControl:
    """
    Integrates storages into the grid.

    Parameters
    ----------
    network : :class:`~.grid.network.Network`
    timeseries_battery : :obj:`str` or :pandas:`pandas.Series<series>` or :obj:`dict`
        Parameter used to obtain time series of active power the battery
        storage(s) is/are charged (negative) or discharged (positive) with. Can
        either be a given time series or an operation strategy.
        Possible options are:

        * Time series
          Time series the storage will be charged and discharged with can be
          set directly by providing a :pandas:`pandas.Series<series>` with
          time series of active charge (negative) and discharge (positive)
          power, normalized with corresponding storage capacity. Index needs
          to be a :pandas:`pandas.DatetimeIndex<datetimeindex>`.
          In case of more than one storage provide a :obj:`dict` where each
          entry represents a storage. Keys of the dictionary have to match
          the keys of the `battery_parameters dictionary`, values must
          contain the corresponding time series as
          :pandas:`pandas.Series<series>`.
        * 'fifty-fifty'
          Storage operation depends on actual power of generators. If
          cumulative generation exceeds 50% of the nominal power, the storage
          will charge. Otherwise, the storage will discharge.

        Default: None.
    battery_parameters : :obj:`dict`
        Dictionary with storage parameters. Format must be as follows:

        .. code-block:: python

            {
                'nominal_capacity': <float>, # in kWh
                'soc_initial': <float>, # in kWh
                'efficiency_in': <float>, # in per unit 0..1
                'efficiency_out': <float>, # in per unit 0..1
                'standing_loss': <float> # in per unit 0..1
            }

        In case of more than one storage provide a :obj:`dict` where each
        entry represents a storage. Keys of the dictionary have to match
        the keys of the `timeseries_battery` dictionary, values must
        contain the corresponding parameters dictionary specified above.
    battery_position : None or :obj:`str` or :class:`~.grid.components.Station` or :class:`~.grid.components.BranchTee` or :obj:`dict`
        To position the storage a positioning strategy can be used or a
        node in the grid can be directly specified. Possible options are:

        * 'hvmv_substation_busbar'
          Places a storage unit directly at the HV/MV station's bus bar.
        * :class:`~.grid.components.Station` or :class:`~.grid.components.BranchTee`
          Specifies a node the storage should be connected to.

        In case of more than one storage provide a :obj:`dict` where each
        entry represents a storage. Keys of the dictionary have to match
        the keys of the `timeseries_battery` and `battery_parameters`
        dictionaries, values must contain the corresponding positioning
        strategy or node to connect the storage to.

    """

    def __init__(self, network, timeseries_battery, battery_parameters,
                 battery_position):

        self.network = network

        if isinstance(timeseries_battery, dict):
            for storage, ts in timeseries_battery.items():
                try:
                    params = battery_parameters[storage]
                    position = battery_position[storage]
                except KeyError:
                    message = 'Please provide storage parameters or ' \
                              'position for storage {}.'.format(storage)
                    logging.error(message)
                    raise KeyError(message)
                self._integrate_storage(ts, params, position)
        else:
            self._integrate_storage(timeseries_battery, battery_parameters,
                                    battery_position)

    def _integrate_storage(self, timeseries, params, position):
        """
        Integrate storage units in the grid and specify its operational mode.

        Parameters
        ----------
        timeseries : :obj:`str` or :pandas:`pandas.Series<series>`
            Parameter used to obtain time series of active power the battery
            storage is charged (negative) or discharged (positive) with. Can
            either be a given time series or an operation strategy. See class
            definition for more information
        params : :obj:`dict`
            Dictionary with storage parameters for one storage. See class
            definition for more information on what parameters must be
            provided.
        position : :obj:`str` or :class:`~.grid.components.Station` or :class:`~.grid.components.BranchTee`
            Parameter used to place the storage. See class definition for more
            information.

        """
        # place storage
        if position == 'hvmv_substation_busbar':
            storage = storage_integration.storage_at_hvmv_substation(
                self.network.mv_grid, params)
        elif isinstance(position, Station) or isinstance(position, BranchTee):
            storage = storage_integration.set_up_storage(
                params, position)
            storage_integration.connect_storage(storage, position)
        else:
            message = 'Provided battery position option {} is not ' \
                      'valid.'.format(timeseries)
            logging.error(message)
            raise KeyError(message)

        # implement operation strategy
        if isinstance(timeseries, pd.Series):
            # ToDo: Eingabe von Blindleistung auch ermöglichen?
            timeseries = pd.DataFrame(data={'p': timeseries,
                                            'q': [0] * len(timeseries)},
                                      index=timeseries.index)
            self._check_timeindex(timeseries)
            storage.timeseries = timeseries
        elif timeseries == 'fifty-fifty':
            storage_operation.fifty_fifty(storage)
        else:
            message = 'Provided battery timeseries option {} is not ' \
                      'valid.'.format(timeseries)
            logging.error(message)
            raise KeyError(message)

    def _check_timeindex(self, timeseries):
        """
        Raises an error if time index of battery time series does not
        comply with the time index of load and feed-in time series.

        Parameters
        -----------
        timeseries : :pandas:`pandas.DataFrame<dataframe>`
            DataFrame containing active power the storage is charged (negative)
            and discharged (positive) with in kW in column 'p' and
            reactive power in kVA in column 'q'.

        """
        try:
            timeseries.loc[self.network.timeseries.timeindex]
        except:
            message = 'Time index of battery time series does not match ' \
                      'with load and feed-in time series.'
            logging.error(message)
            raise KeyError(message)


class TimeSeries:
    """Defines an eDisGo time series

    Contains time series for loads (sector-specific) and generators
    (technology-specific), e.g. tech. solar.

    Attributes
    ----------
    generation_fluctuating : :pandas:`pandas.DataFrame<dataframe>`, optional
        DataFrame with active power feed-in time series for fluctuating
        renewables solar and wind, normalized with corresponding capacity.
        Time series can either be aggregated by technology type or by type
        and weather cell ID. In the first case columns of the DataFrame are
        'solar' and 'wind'; in the second case columns need to be a
        :pandas:`pandas.MultiIndex<multiindex>` with the first level
        containing the type and the second level the weather cell ID.
        Default: None.
    generation_dispatchable : :pandas:`pandas.DataFrame<dataframe>`, optional
        DataFrame with time series for active power of each (aggregated)
        type of dispatchable generator normalized with corresponding capacity.
        Columns represent generator type:

        * 'gas'
        * 'coal'
        * 'biomass'
        * 'other'
        * ...

        Use 'other' if you don't want to explicitly provide every possible
        type. Default: None.
    load : :pandas:`pandas.DataFrame<dataframe>`, optional
        DataFrame with active power of load time series of each (cumulative)
        type of load, normalized with corresponding annual energy demand.
        Columns represent load type:

        * 'residential'
        * 'retail'
        * 'industrial'
        * 'agricultural'

         Default: None.
    curtailment : :pandas:`pandas.DataFrame<dataframe>` or List, optional
        In the case curtailment is applied to all fluctuating renewables
        this needs to be a DataFrame with active power curtailment time series.
        Time series can either be aggregated by technology type or by type
        and weather cell ID. In the first case columns of the DataFrame are
        'solar' and 'wind'; in the second case columns need to be a
        :pandas:`pandas.MultiIndex<multiindex>` with the first level
        containing the type and the second level the weather cell ID.
        In the case curtailment is only applied to specific generators, this
        parameter needs to be a list of all generators that are curtailed.
        Default: None.
    timeindex : :pandas:`pandas.DatetimeIndex<datetimeindex>`, optional
        Can be used to define a time range for which to obtain the provided
        time series and run power flow analysis. Default: None.

    See also
    --------
    edisgo.grid.components.Generator : Usage details of :meth:`_generation`
    edisgo.grid.components.Load : Usage details of :meth:`_load`

    """

    def __init__(self, **kwargs):
        self._generation_dispatchable = kwargs.get('generation_dispatchable',
                                                   None)
        self._generation_fluctuating = kwargs.get('generation_fluctuating',
                                                  None)
        self._load = kwargs.get('load', None)
        self._curtailment = kwargs.get('curtailment', None)
        self._timeindex = kwargs.get('timeindex', None)

    @property
    def generation_dispatchable(self):
        """
        Get generation time series of dispatchable generators (only active
        power)

        Returns
        -------
        :pandas:`pandas.DataFrame<dataframe>`
            See class definition for details.
        """
        try:
            return self._generation_dispatchable.loc[[self.timeindex], :]
        except:
            return self._generation_dispatchable.loc[self.timeindex, :]

    @generation_dispatchable.setter
    def generation_dispatchable(self, generation_dispatchable_timeseries):
        self._generation_dispatchable = generation_dispatchable_timeseries

    @property
    def generation_fluctuating(self):
        """
        Get generation time series of fluctuating renewables (only active
        power)

        Returns
        -------
        :pandas:`pandas.DataFrame<dataframe>`
            See class definition for details.

        """
        try:
            return self._generation_fluctuating.loc[[self.timeindex], :]
        except:
            return self._generation_fluctuating.loc[self.timeindex, :]

    @generation_fluctuating.setter
    def generation_fluctuating(self, generation_fluc_timeseries):
        self._generation_fluctuating = generation_fluc_timeseries

    @property
    def load(self):
        """
        Get load timeseries (only active power)

        Returns
        -------
        dict or :pandas:`pandas.DataFrame<dataframe>`
            See class definition for details.

        """
        try:
            return self._load.loc[[self.timeindex], :]
        except:
            return self._load.loc[self.timeindex, :]

    @load.setter
    def load(self, load_timeseries):
        self._load = load_timeseries

    @property
    def timeindex(self):
        """
        Parameters
        ----------
        time_range : :pandas:`pandas.DatetimeIndex<datetimeindex>`
            Time range of power flow analysis

        Returns
        -------
        :pandas:`pandas.DatetimeIndex<datetimeindex>`
            See class definition for details.

        """
        return self._timeindex

    @timeindex.setter
    def timeindex(self, time_range):
        self._timeindex = time_range

    @property
    def curtailment(self):
        """
        Get curtailment time series of dispatchable generators (only active
        power)

        Parameters
        ----------
        curtailment : list or :pandas:`pandas.DataFrame<dataframe>`
            See class definition for details.

        Returns
        -------
        :pandas:`pandas.DataFrame<dataframe>`
            In the case curtailment is applied to all solar and wind generators
            curtailment time series either aggregated by technology type or by
            type and weather cell ID are returnded. In the first case columns
            of the DataFrame are 'solar' and 'wind'; in the second case columns
            need to be a :pandas:`pandas.MultiIndex<multiindex>` with the
            first level containing the type and the second level the weather
            cell ID.
            In the case curtailment is only applied to specific generators,
            curtailment time series of all curtailed generators, specified in
            by the column name are returned.

        """
        if self._curtailment is not None:
            if isinstance(self._curtailment, pd.DataFrame):
                try:
                    return self._curtailment.loc[[self.timeindex], :]
                except:
                    return self._curtailment.loc[self.timeindex, :]
            elif isinstance(self._curtailment, list):
                try:
                    curtailment = pd.DataFrame()
                    for gen in self._curtailment:
                        curtailment[gen] = gen.curtailment
                    return curtailment
                except:
                    raise
        else:
            return None

    @curtailment.setter
    def curtailment(self, curtailment):
        self._curtailment = curtailment


class ETraGoSpecs:
    """Defines an eTraGo object used in project open_eGo

    Contains specifications which are to be fulfilled at transition point
    (superior HV-MV substation) for a specific scenario.

    Parameters
    ----------
    battery_capacity: :obj:`float`, optional
        Capacity of virtual battery at Transition Point in kWh.
    battery_active_power : :pandas:`pandas.Series<series>`, optional
        Time series of active power the (virtual) battery (at Transition Point)
        is charged (negative) or discharged (positive) with in kW.
    conv_dispatch : :pandas:`pandas.DataFrame<dataframe>`, optional
        Time series of active power for each (aggregated) type of flexible
        generators normalized with corresponding capacity.
        Columns represent generator type:

        * 'gas'
        * 'coal'
        * 'biomass'
        * ...

    ren_dispatch : :pandas:`pandas.DataFrame<dataframe>`, optional
        Time series of active power of wind and solar aggregates,
        normalized with corresponding capacity.
        Columns represent ren_id (see _renewables):

        * '0'
        * '1'
        * ...

    curtailment : :pandas:`pandas.DataFrame<dataframe>`, optional
        Time series of curtailed power for wind and solar aggregates,
        normalized with corresponding capacity.
        Columns represent ren_id (see _renewables):

        * '0'
        * '1'
        * ...

    renewables : :pandas:`pandas.DataFrame<dataframe>`, optional
        Dataframe containing `ren_id` specifying type (wind or solar) and
        weather cell ID.
        Columns are:

        * 'name' (type, e.g. 'solar')
        * 'w_id' (weather cell ID)
        * 'ren_id'

    ding0_grid : file: :obj:`str` or :class:`ding0.core.NetworkDing0`
        If a str is provided it is assumed it points to a pickle with Ding0
        grid data. This file will be read. If an object of the type
        :class:`ding0.core.NetworkDing0` data will be used directly from this
        object.

    Notes
    ------
    What has changed to before:

    * ding0_grid has to be provided here

    """

    def __init__(self, **kwargs):

        # get feed-in time series of renewables
        timeseries_generation_fluc = self._get_feedin_fluctuating(
            ren_dispatch=kwargs.get('ren_dispatch', None),
            curtailment=kwargs.get('curtailment', None),
            renewables=kwargs.get('renewables', None))
        timeseries_generation_disp = kwargs.get('conv_dispatch', None)

        # set up EDisGo object
        self.edisgo = EDisGo(
            ding0_grid=kwargs.get('ding0_grid', None),
            timeseries_generation_fluctuating=timeseries_generation_fluc,
            timeseries_generation_dispatchable=timeseries_generation_disp,
            timeseries_load='demandlib',
            timeindex=timeseries_generation_disp.index)

        if kwargs.get('curtailment', None) is not None:
            # get curtailment time series in kW and hand it over to EDisGo
            timeseries_curtailment = self._get_curtailment(
                curtailment=kwargs.get('curtailment', None),
                renewables=kwargs.get('renewables', None))
            self.edisgo.curtail(curtailment_methodology='curtail_all',
                                timeseries_curtailment=timeseries_curtailment)

        if kwargs.get('battery_active_power', None) is not None:
            # integrate storage
            battery_params = {
                'nominal_capacity': kwargs.get('battery_capacity', None),
                'soc_initial': 0.0,
                'efficiency_in': 1.0,
                'efficiency_out': 1.0,
                'standing_loss': 0.0}
            self.edisgo.integrate_storage(
                timeseries_battery=kwargs.get('battery_active_power', None),
                battery_parameters=battery_params,
                battery_position='hvmv_substation_busbar')

    def _get_feedin_fluctuating(self, ren_dispatch, curtailment, renewables):
        # get feed-in without curtailment
        if curtailment is not None:
            feedin = ren_dispatch + curtailment
        else:
            feedin = ren_dispatch
        # change column names
        new_columns = [
            (renewables[renewables.ren_id == col].name.iloc[0],
             renewables[renewables.ren_id == col].w_id.iloc[0])
            for col in feedin.columns]
        feedin.columns = pd.MultiIndex.from_tuples(new_columns)
        # aggregate wind and solar time series until generators get a weather
        # ID
        return feedin

    def _get_curtailment(self, curtailment, renewables):

        # get installed capacities of wind and solar generators
        # ToDo: Differentiate by weather cell ID once generators have one
        gens = list(self.edisgo.network.mv_grid.graph.nodes_by_attribute(
            'generator'))
        for lv_grid in self.edisgo.network.mv_grid.lv_grids:
            gens.extend(list(lv_grid.graph.nodes_by_attribute('generator')))
        dict_capacities = {'solar': 0, 'wind': 0}
        for gen in gens:
            if gen.type in ['solar', 'wind']:
                dict_capacities[gen.type] = gen.nominal_capacity

        # change column names of curtailment DataFrame to
        new_columns = [
            (renewables[renewables.ren_id == col].name.iloc[0],
             renewables[renewables.ren_id == col].w_id.iloc[0])
            for col in curtailment.columns]
        curtailment.columns = pd.MultiIndex.from_tuples(new_columns)
        # aggregate wind and solar time series until generators get a weather
        # ID
        # ToDo: Remove when generators have weather cell ID
        curtailment = pd.DataFrame(data={'wind': curtailment.wind.sum(axis=1),
                                         'solar': curtailment.solar.sum(axis=1)})

        # calculate absolute curtailment
        timeseries_curtailment = curtailment.multiply(
            pd.Series(dict_capacities))

        return timeseries_curtailment


class Results:
    """
    Power flow analysis results management

    Includes raw power flow analysis results, history of measures to increase
    the grid's hosting capacity and information about changes of equipment.

    Attributes
    ----------
    measures: list
        A stack that details the history of measures to increase grid's hosting
        capacity. The last item refers to the latest measure. The key
        `original` refers to the state of the grid topology as it was initially
        imported.

    """

    # ToDo: maybe add setter to alter list of measures

    def __init__(self):
        self._measures = ['original']
        self._pfa_p = None
        self._pfa_q = None
        self._pfa_v_mag_pu = None
        self._i_res = None
        self._equipment_changes = pd.DataFrame()
        self._grid_expansion_costs = None
        self._unresolved_issues = {}

    @property
    def pfa_p(self):
        """
        Active power results from power flow analysis in kW.

        Holds power flow analysis results for active power for the last
        iteration step. Index of the DataFrame is a DatetimeIndex indicating
        the time period the power flow analysis was conducted for; columns
        of the DataFrame are the edges as well as stations of the grid
        topology.

        Parameters
        ----------
        pypsa: `pandas.DataFrame<dataframe>`
            Results time series of active power P in kW from the
            `PyPSA network <https://www.pypsa.org/doc/components.html#network>`_

            Provide this if you want to set values. For retrieval of data do not
            pass an argument

        Returns
        -------
        :pandas:`pandas.DataFrame<dataframe>`
            Active power results from power flow analysis

        """
        return self._pfa_p

    @pfa_p.setter
    def pfa_p(self, pypsa):
        self._pfa_p = pypsa

    @property
    def pfa_q(self):
        """
        Reactive power results from power flow analysis in kvar.

        Holds power flow analysis results for reactive power for the last
        iteration step. Index of the DataFrame is a DatetimeIndex indicating
        the time period the power flow analysis was conducted for; columns
        of the DataFrame are the edges as well as stations of the grid
        topology.

        Parameters
        ----------
        pypsa: `pandas.DataFrame<dataframe>`
            Results time series of reactive power Q in kvar from the
            `PyPSA network <https://www.pypsa.org/doc/components.html#network>`_

            Provide this if you want to set values. For retrieval of data do not
            pass an argument

        Returns
        -------
        :pandas:`pandas.DataFrame<dataframe>`
            Reactive power results from power flow analysis

        """
        return self._pfa_q

    @pfa_q.setter
    def pfa_q(self, pypsa):
        self._pfa_q = pypsa

    @property
    def pfa_v_mag_pu(self):
        """
        Voltage deviation at node in p.u.

        Holds power flow analysis results for relative voltage deviation for
        the last iteration step. Index of the DataFrame is a DatetimeIndex
        indicating the time period the power flow analysis was conducted for;
        columns of the DataFrame are the nodes as well as stations of the grid
        topology.

        Parameters
        ----------
        pypsa: `pandas.DataFrame<dataframe>`
            Results time series of voltage deviation in p.u. from the
            `PyPSA network <https://www.pypsa.org/doc/components.html#network>`_

            Provide this if you want to set values. For retrieval of data do
            not pass an argument

        Returns
        -------
        :pandas:`pandas.DataFrame<dataframe>`
            Voltage level nodes of grid

        """
        return self._pfa_v_mag_pu

    @pfa_v_mag_pu.setter
    def pfa_v_mag_pu(self, pypsa):
        self._pfa_v_mag_pu = pypsa

    @property
    def i_res(self):
        """
        Current results from power flow analysis in A.

        Holds power flow analysis results for current for the last
        iteration step. Index of the DataFrame is a DatetimeIndex indicating
        the time period the power flow analysis was conducted for; columns
        of the DataFrame are the edges as well as stations of the grid
        topology.

        Parameters
        ----------
        pypsa: `pandas.DataFrame<dataframe>`
            Results time series of current in A from the
            `PyPSA network <https://www.pypsa.org/doc/components.html#network>`_

            Provide this if you want to set values. For retrieval of data do
            not pass an argument

        Returns
        -------
        :pandas:`pandas.DataFrame<dataframe>`
            Current results from power flow analysis

        """
        return self._i_res

    @i_res.setter
    def i_res(self, pypsa):
        self._i_res = pypsa

    @property
    def equipment_changes(self):
        """
        Tracks changes in the equipment (e.g. replaced or added cable, etc.)

        The DataFrame is indexed by the component(
        :class:`~.grid.components.Line`, :class:`~.grid.components.Station`,
        etc.) and has the following columns:

        equipment : detailing what was changed (line, station, battery,
        curtailment). For ease of referencing we take the component itself.
        For lines we take the line-dict, for stations the transformers, for
        batteries the battery-object itself and for curtailment
        either a dict providing the details of curtailment or a curtailment
        object if this makes more sense (has to be defined).

        change : :obj:`str` {'added' | 'removed'}
            says if something was added or removed

        iteration_step : int
            Used for the update of the pypsa network to only consider changes
            since the last power flow analysis.

        quantity : int
            Number of components added or removed. Only relevant for
            calculation of grid expansion costs to keep track of how many
            new standard lines were added.

        Parameters
        ----------
        changes: `pandas.DataFrame<dataframe>`
            Provide this if you want to set values. For retrieval of data do
            not pass an argument.

        Returns
        -------
        :pandas:`pandas.DataFrame<dataframe>`
            Equipment changes

        """
        return self._equipment_changes

    @equipment_changes.setter
    def equipment_changes(self, changes):
        self._equipment_changes = changes

    @property
    def grid_expansion_costs(self):
        """
        Holds grid expansion costs in kEUR due to grid expansion measures
        tracked in self.equipment_changes and calculated in
        edisgo.flex_opt.costs.grid_expansion_costs()

        Parameters
        ----------
        total_costs : :pandas:`pandas.DataFrame<dataframe>`

            DataFrame containing type and costs plus in the case of lines the
            line length and number of parallel lines of each reinforced
            transformer and line. Provide this if you want to set
            grid_expansion_costs. For retrieval of costs do not pass an
            argument.

            Index of the DataFrame is the respective object
            that can either be a :class:`~.grid.components.Line` or a
            :class:`~.grid.components.Transformer`. Columns are the following:

            type: String
                Transformer size or cable name

            total_costs: float
                Costs of equipment in kEUR. For lines the line length and
                number of parallel lines is already included in the total
                costs.

            quantity: int
                For transformers quantity is always one, for lines it specifies
                the number of parallel lines.

            line_length: float
                Length of line or in case of parallel lines all lines in km.

            voltage_level : :obj:`str` {'lv' | 'mv' | 'mv/lv'}
                Specifies voltage level the equipment is in.

            mv_feeder : :class:`~.grid.components.Line`
                First line segment of half-ring used to identify in which
                feeder the grid expansion was conducted in.

        Returns
        -------
        :pandas:`pandas.DataFrame<dataframe>`
            Costs of each reinforced equipment in kEUR.

        Notes
        -------
        Total grid expansion costs can be obtained through
        costs.total_costs.sum().

        """
        return self._grid_expansion_costs

    @grid_expansion_costs.setter
    def grid_expansion_costs(self, total_costs):
        self._grid_expansion_costs = total_costs

    @property
    def unresolved_issues(self):
        """
        Holds lines and nodes where over-loading or over-voltage issues
        could not be solved in grid reinforcement.

        In case over-loading or over-voltage issues could not be solved
        after maximum number of iterations, grid reinforcement is not
        aborted but grid expansion costs are still calculated and unresolved
        issues listed here.

        Parameters
        ----------
        issues : dict

            Dictionary of critical lines/stations with relative over-loading
            and critical nodes with voltage deviation in p.u.. Format:

            .. code-block:: python

                {crit_line_1: rel_overloading_1, ...,
                 crit_line_n: rel_overloading_n,
                 crit_node_1: v_mag_pu_node_1, ...,
                 crit_node_n: v_mag_pu_node_n}

            Provide this if you want to set unresolved_issues. For retrieval
            of unresolved issues do not pass an argument.

        Returns
        -------
        Dictionary
            Dictionary of critical lines/stations with relative over-loading
            and critical nodes with voltage deviation in p.u.

        """
        return self._unresolved_issues

    @unresolved_issues.setter
    def unresolved_issues(self, issues):
        self._unresolved_issues = issues

    def s_res(self, components=None):
        """
        Get resulting apparent power in kVA at line(s) and transformer(s).

        The apparent power at a line (or transformer) is determined from the
        maximum values of active power P and reactive power Q.

        .. math::

            S = max(\sqrt{p0^2 + q0^2}, \sqrt{p1^2 + q1^2})

        Parameters
        ----------
        components : :class:`~.grid.components.Line` or
            :class:`~.grid.components.Transformer`
            Could be a list of instances of these classes

            Line or Transformers objects of grid topology. If not provided
            (respectively None) defaults to return `s_res` of all lines and
            transformers in the grid.

        Returns
        -------
        :pandas:`pandas.DataFrame<dataframe>`
            Apparent power for `lines` and/or `transformers`

        """

        if components is not None:
            labels_included = []
            labels_not_included = []
            labels = [repr(l) for l in components]
            for label in labels:
                if (label in list(self.pfa_p.columns) and
                        label in list(self.pfa_q.columns)):
                    labels_included.append(label)
                else:
                    labels_not_included.append(label)
            if labels_not_included:
                print("Apparent power for {lines} are not returned from "
                      "PFA".format(lines=labels_not_included))
        else:
            labels_included = self.pfa_p.columns

        s_res = ((self.pfa_p[labels_included] ** 2 + self.pfa_q[
            labels_included] ** 2)).applymap(sqrt)

        return s_res

    def v_res(self, nodes=None, generators=None, level=None):
        """
        Get resulting voltage level at node

        Parameters
        ----------
        nodes :  {:class:`~.grid.components.Load`, :class:`~.grid.components.Generator`, ...} or :obj:`list` of
            grid topology component or `list` grid topology components
            If not provided defaults to column names available in grid level
            `level`
        level : str
            Either 'mv' or 'lv' or None (default). Depending which grid level results you are
            interested in. It is required to provide this argument in order
            to distinguish voltage levels at primary and secondary side of the
            transformer/LV station.
            If not provided (respectively None) defaults to ['mv', 'lv'].

        Returns
        -------
        :pandas:`pandas.DataFrame<dataframe>`
            Resulting voltage levels obtained from power flow analysis

        Notes
        -----
        Limitation:  When power flow analysis is performed for MV only
        (with aggregated LV loads and generators) this methods only returns
        voltage at secondary side busbar and not at load/generator.

        """
        # First check if results are available:
        if hasattr(self, 'pfa_v_mag_pu'):
            # unless index is lexsorted, it cannot be sliced
            self.pfa_v_mag_pu.sort_index(axis=1, inplace=True)
        else:
            message = "No Power Flow Calculation has be done yet, so there are no results yet."
            raise AttributeError

        if level is None:
            level = ['mv', 'lv']

        if nodes is None:
            return self.pfa_v_mag_pu.loc[:, (level, slice(None))]
        else:
            labels = list(map(repr, nodes.copy()))
            not_included = [_ for _ in labels
                            if _ not in list(self.pfa_v_mag_pu[level].columns)]
            labels_included = [_ for _ in labels if _ not in not_included]

            if not_included:
                logging.info("Voltage levels for {nodes} are not returned from PFA".format(
                nodes=not_included))
            return self.pfa_v_mag_pu[level][ labels_included]<|MERGE_RESOLUTION|>--- conflicted
+++ resolved
@@ -304,17 +304,13 @@
 
         """
         # ToDo: Should timeindex be an input to this as well?
-        # ToDo: check if mode changed!
         if self.network.pypsa is None:
             # Translate eDisGo grid topology representation to PyPSA format
             self.network.pypsa = pypsa_io.to_pypsa(self.network, mode)
-<<<<<<< HEAD
-=======
         else:
             if self.network.pypsa.edisgo_mode is not mode:
                 # Translate eDisGo grid topology representation to PyPSA format
                 self.network.pypsa = pypsa_io.to_pypsa(self.network, mode)
->>>>>>> f6ed2853
 
         # run power flow analysis
         pf_results = self.network.pypsa.pf(self.network.pypsa.snapshots)
@@ -851,8 +847,6 @@
     generator_scenario : :obj:`str`
         Defines which scenario of future generator park to use. Possible
         options are 'nep2035' and 'ego100'. Default: None.
-    weather_cell_ids : :obj:`list`
-        Contains a list of weather cells within the grid. Default: None.
 
     """
 
@@ -861,6 +855,7 @@
         self.timeseries = TimeSeries()
         mode = kwargs.get('mode', None)
         config_data = kwargs.get('config_data', None)
+        weather_cell_ids = kwargs.get('weather_cell_ids', None)
 
         if mode:
             if mode == 'worst-case':
@@ -886,8 +881,8 @@
                 self.timeseries.generation_fluctuating = ts
             elif isinstance(ts, str) and ts == 'oedb':
                 self.timeseries.generation_fluctuating = \
-                    import_feedin_timeseries(
-                        config_data, kwargs.get('weather_cell_ids', None))
+                    import_feedin_timeseries(config_data,
+                                             weather_cell_ids)
             else:
                 raise ValueError('Your input for '
                                  '"timeseries_generation_fluctuating" is not '
