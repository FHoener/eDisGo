--- conflicted
+++ resolved
@@ -15,13 +15,8 @@
 # import networkx as nx
 import logging
 
-<<<<<<< HEAD
 # package_path = ding0.__path__[0]
 logger = logging.getLogger('ding0')
-=======
-package_path = ding0.__path__[0]
-logger = logging.getLogger('edisgo')
->>>>>>> 17522288
 
 
 def extend_distribution_substation(critical_stations):
