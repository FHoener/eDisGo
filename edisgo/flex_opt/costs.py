import sys
import pandas as pd
import pyproj
from functools import partial
import os
if not 'READTHEDOCS' in os.environ:
    from shapely.ops import transform

from edisgo.grid.components import Transformer, Line
from edisgo.grid.grids import LVGrid, MVGrid


def grid_expansion_costs(network):
    """
    Calculates grid expansion costs for each reinforced transformer and line
    in kEUR.

    Attributes
    ----------
    network : :class:`~.grid.network.Network`

    Returns
    -------
    `pandas.DataFrame<dataframe>`
        DataFrame containing type and costs plus in the case of lines the
        line length and number of parallel lines of each reinforced
        transformer and line. The DataFrame has the following columns:

        type: String
            Transformer size or cable name

        total_costs: float
            Costs of equipment in kEUR. For lines the line length and number of
            parallel lines is already included in the total costs.

        quantity: int
            For transformers quantity is always one, for lines it specifies the
            number of parallel lines.

        line_length: float
            Length of line or in case of parallel lines all lines in km.

    Notes
    -------
    Total grid expansion costs can be obtained through
    self.grid_expansion_costs.total_costs.sum().

    """
    def _get_transformer_costs(transformer):
        if isinstance(transformer.grid, LVGrid):
            return float(network.config['costs_transformers']['lv'])
        elif isinstance(transformer.grid, MVGrid):
            return float(network.config['costs_transformers']['mv'])

    def _get_line_costs(line, quantity):
        # get voltage level
        if isinstance(line.grid, LVGrid):
            voltage_level = 'lv'
        elif isinstance(line.grid, MVGrid):
            voltage_level = 'mv'
        else:
            raise KeyError("Grid must be LVGrid or MVGrid.")
        # get population density in people/km^2
        # transform area to calculate area in km^2
        projection = partial(
            pyproj.transform,
            pyproj.Proj(init='epsg:{}'.format(int(network.config['geo']['srid']))),
            pyproj.Proj(init='epsg:3035'))
        sqm2sqkm = 1e6
        population_density = (line.grid.grid_district['population'] /
                              (transform(projection,
                               line.grid.grid_district['geom']).area /
                               sqm2sqkm))
        if population_density <= 500:
            population_density = 'rural'
        else:
            population_density = 'urban'
        # get costs from config
        costs_cable = float(network.config['costs_cables']['{}_cable'.format(
            voltage_level)])
        costs_cable_earthwork = float(network.config['costs_cables'][
                                          '{}_cable_incl_earthwork_{}'.format(
                                              voltage_level,
                                              population_density)])
        return (costs_cable_earthwork * l.length +
                costs_cable * l.length * (quantity - 1))

    costs = pd.DataFrame()

    if not network.results.equipment_changes.empty:
        # costs for transformers
        transformers = network.results.equipment_changes[
            network.results.equipment_changes['equipment'].apply(
                isinstance, args=(Transformer,))]
        added_transformers = transformers[transformers['change'] == 'added']
        removed_transformers = transformers[transformers['change'] == 'removed']
        # check if any of the added transformers were later removed
        added_removed_transformers = added_transformers.loc[
            added_transformers['equipment'].isin(
                removed_transformers['equipment'])]
        added_transformers = added_transformers[
            ~added_transformers['equipment'].isin(
                added_removed_transformers.equipment)]
        # calculate costs for each transformer
        for t in added_transformers['equipment']:
            costs = costs.append(pd.DataFrame(
                {'type': t.type.name,
                 'total_costs': _get_transformer_costs(t),
                 'quantity': 1},
                index=[repr(t)]))

        # costs for lines
        # get changed lines
        lines = network.results.equipment_changes.loc[
            network.results.equipment_changes.index[
                network.results.equipment_changes.reset_index()['index'].apply(
                    isinstance, args=(Line,))]]
        # calculate costs for each reinforced line
        for l in list(lines.index.unique()):
            costs = costs.append(pd.DataFrame(
                {'type': l.type.name,
                 'total_costs': _get_line_costs(l) * l.length * l.quantity,
                 'length': l.length * l.quantity,
                 'quantity': l.quantity},
                index=[repr(l)]))
    else:
        costs = costs.append(pd.DataFrame(
<<<<<<< HEAD
            {'type': t.type.name,
             'total_costs': _get_transformer_costs(t),
             'quantity': 1},
            index=[repr(t)]))

    # costs for lines
    # get changed lines
    lines = network.results.equipment_changes.loc[
        network.results.equipment_changes.index[
            network.results.equipment_changes.reset_index()['index'].apply(
                isinstance, args=(Line,))]]
    # calculate costs for each reinforced line
    for l in list(lines.index.unique()):
        number_lines_added = network.results.equipment_changes[
            (network.results.equipment_changes.index == l) &
            (network.results.equipment_changes.equipment == l.type.name)][
            'quantity'].sum()
        costs = costs.append(pd.DataFrame(
            {'type': l.type.name,
             'total_costs': _get_line_costs(l, number_lines_added),
             'length': l.length * number_lines_added,
             'quantity': number_lines_added},
            index=[repr(l)]))
=======
            {'type': [],
             'total_costs': [],
             'length': [],
             'quantity': []},
            index=[]))
>>>>>>> 999ac317

    return costs<|MERGE_RESOLUTION|>--- conflicted
+++ resolved
@@ -125,36 +125,10 @@
                 index=[repr(l)]))
     else:
         costs = costs.append(pd.DataFrame(
-<<<<<<< HEAD
-            {'type': t.type.name,
-             'total_costs': _get_transformer_costs(t),
-             'quantity': 1},
-            index=[repr(t)]))
-
-    # costs for lines
-    # get changed lines
-    lines = network.results.equipment_changes.loc[
-        network.results.equipment_changes.index[
-            network.results.equipment_changes.reset_index()['index'].apply(
-                isinstance, args=(Line,))]]
-    # calculate costs for each reinforced line
-    for l in list(lines.index.unique()):
-        number_lines_added = network.results.equipment_changes[
-            (network.results.equipment_changes.index == l) &
-            (network.results.equipment_changes.equipment == l.type.name)][
-            'quantity'].sum()
-        costs = costs.append(pd.DataFrame(
-            {'type': l.type.name,
-             'total_costs': _get_line_costs(l, number_lines_added),
-             'length': l.length * number_lines_added,
-             'quantity': number_lines_added},
-            index=[repr(l)]))
-=======
             {'type': [],
              'total_costs': [],
              'length': [],
              'quantity': []},
             index=[]))
->>>>>>> 999ac317
 
     return costs