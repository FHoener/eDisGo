--- conflicted
+++ resolved
@@ -4,11 +4,7 @@
 container.
 """
 
-<<<<<<< HEAD
-from edisgo.grid.components import Transformer, Line, LVStation
-=======
 from edisgo.grid.components import Transformer, Line, LVStation, MVStation
->>>>>>> af4ee182
 
 import pandas as pd
 from math import pi, sqrt, floor
