import logging
import random
import pandas as pd
import numpy as np
import os
import warnings
import networkx as nx
from sklearn import preprocessing

import edisgo
from edisgo.network.grids import MVGrid, LVGrid
from edisgo.network.components import Switch
from edisgo.tools.tools import (
    calculate_line_resistance,
    calculate_line_reactance,
    calculate_apparent_power,
    select_cable
)
from edisgo.tools import networkx_helper
from edisgo.tools import geo
from edisgo.io.ding0_import import _validate_ding0_grid_import

if "READTHEDOCS" not in os.environ:
    from shapely.wkt import loads as wkt_loads
    from shapely.geometry import Point, LineString
    from shapely.ops import transform

logger = logging.getLogger("edisgo")

COLUMNS = {
    "loads_df": [
        "bus", "peak_load", "annual_consumption", "sector"],
    "generators_df": [
            "bus", "p_nom", "type", "control", "weather_cell_id", "subtype"],
    "charging_points_df": ["bus", "p_nom", "use_case"],
    "storage_units_df": ["bus", "control", "p_nom"],
    "transformers_df": ["bus0", "bus1", "x_pu", "r_pu", "s_nom", "type_info"],
    "lines_df": [
        "bus0", "bus1", "length", "x", "r", "s_nom", "num_parallel",
        "type_info", "kind",

    ],
    "buses_df": ["v_nom", "x", "y", "mv_grid_id", "lv_grid_id", "in_building"],
    "switches_df": ["bus_open", "bus_closed", "branch", "type_info"],
    "lv_grids_df": ["peak_generation_capacity", "peak_load", "installed_charging_point_capacity",
                    "substation_capacity", "generators_weight", "loads_weight",
                    "installed_charging_point_weight"],
}


class Topology:
    """
    Container for all grid topology data of a single MV grid.

    Data may as well include grid topology data of underlying LV grids.

    Other Parameters
    -----------------
    config : None or :class:`~.tools.config.Config`
        Provide your configurations if you want to load self-provided equipment
        data. Path to csv files containing the technical data is set in
        `config_system.cfg` in sections `system_dirs` and `equipment`.
        The default is None in which case the equipment data provided by
        eDisGo is used.

    Attributes
    -----------
    _grids : dict
        Dictionary containing all grids (keys are grid representatives and
        values the grid objects)

    """

    def __init__(self, **kwargs):

        # load technical data of equipment
        self._equipment_data = self._load_equipment_data(
            kwargs.get("config", None)
        )

    @staticmethod
    def _load_equipment_data(config=None):
        """
        Load equipment data for transformers, cables etc.

        Parameters
        -----------
        config : :class:`~.tools.config.Config`
            Config object with configuration data from config files.

        Returns
        -------
        dict
            Dictionary with :pandas:`pandas.DataFrame<DataFrame>` containing
            equipment data. Keys of the dictionary are 'mv_transformers',
            'mv_overhead_lines', 'mv_cables', 'lv_transformers', and
            'lv_cables'.

        Notes
        ------
        This function calculates electrical values of transformers from
        standard values (so far only for MV/LV transformers, not necessary for
        HV/MV transformers as MV impedances are not used).

        $z_{pu}$ is calculated as follows:

        .. math:: z_{pu} = \frac{u_{kr}}{100}

        using the following simplification:

        .. math:: z_{pu} = \frac{Z}{Z_{nom}}

        with

        .. math:: Z = \frac{u_{kr}}{100} \cdot \frac{U_n^2}{S_{nom}}

        and

        .. math:: Z_{nom} = \frac{U_n^2}{S_{nom}}

        $r_{pu}$ is calculated as follows:

        .. math:: r_{pu} = \frac{P_k}{S_{nom}}

        using the simplification of

        .. math:: r_{pu} = \frac{R}{Z_{nom}}

        with

        .. math:: R = \frac{P_k}{3 I_{nom}^2} = P_k \cdot \frac{U_{nom}^2}{S_{nom}^2}

        $x_{pu}$ is calculated as follows:

        .. math::  x_{pu} = \sqrt(z_{pu}^2-r_{pu}^2)

        """

        equipment = {
            "mv": ["transformers", "overhead_lines", "cables"],
            "lv": ["transformers", "cables"],
        }

        # if config is not provided set default path and filenames
        if config is None:
            equipment_dir = "equipment"
            config = {}
            for voltage_level, eq_list in equipment.items():
                for i in eq_list:
                    config[
                        "equipment_{}_parameters_{}".format(voltage_level, i)
                    ] = "equipment-parameters_{}_{}.csv".format(
                        voltage_level.upper(), i
                    )
        else:
            equipment_dir = config["system_dirs"]["equipment_dir"]
            config = config["equipment"]

        package_path = edisgo.__path__[0]
        data = {}

        for voltage_level, eq_list in equipment.items():
            for i in eq_list:
                equipment_parameters = config[
                    "equipment_{}_parameters_{}".format(voltage_level, i)
                ]
                data["{}_{}".format(voltage_level, i)] = pd.read_csv(
                    os.path.join(
                        package_path, equipment_dir, equipment_parameters
                    ),
                    comment="#",
                    index_col="name",
                    delimiter=",",
                    decimal=".",
                )
                # calculate electrical values of transformer from standard
                # values (so far only for LV transformers, not necessary for
                # MV as MV impedances are not used)
                if voltage_level == "lv" and i == "transformers":
                    data["{}_{}".format(voltage_level, i)]["r_pu"] = data[
                        "{}_{}".format(voltage_level, i)
                    ]["P_k"] / (
                        data["{}_{}".format(voltage_level, i)]["S_nom"]
                    )
                    data["{}_{}".format(voltage_level, i)]["x_pu"] = np.sqrt(
                        (data["{}_{}".format(voltage_level, i)]["u_kr"] / 100)
                        ** 2
                        - data["{}_{}".format(voltage_level, i)]["r_pu"] ** 2
                    )
        return data

    @property
    def loads_df(self):
        """
        Dataframe with all loads in MV network and underlying LV grids.

        Parameters
        ----------
        df : :pandas:`pandas.DataFrame<DataFrame>`
            Dataframe with all loads in MV network and underlying LV grids.
            Index of the dataframe are load names as string. Columns of the
            dataframe are:

            bus : str
                Identifier of bus load is connected to.

            peak_load : float
                Peak load in MW.

            annual_consumption : float
                Annual consumption in MWh.

            sector : str
                Specifies type of load. If demandlib is used to generate
                sector-specific time series, the sector needs to either be
                'agricultural', 'industrial', 'residential' or 'retail'.
                Otherwise sector can be chosen freely.

        Returns
        --------
        :pandas:`pandas.DataFrame<DataFrame>`
            Dataframe with all loads in MV network and underlying LV grids.
            For more information on the dataframe see input parameter `df`.

        """
        try:
            return self._loads_df
        except:
            return pd.DataFrame(columns=COLUMNS["loads_df"])

    @loads_df.setter
    def loads_df(self, df):
        self._loads_df = df

    @property
    def generators_df(self):
        """
        Dataframe with all generators in MV network and underlying LV grids.

        Parameters
        ----------
        df : :pandas:`pandas.DataFrame<DataFrame>`
            Dataframe with all generators in MV network and underlying LV
            grids. Index of the dataframe are generator names as string.
            Columns of the dataframe are:

            bus : str
                Identifier of bus generator is connected to.

            p_nom : float
                Nominal power in MW.

            type : str
                Type of generator, e.g. 'solar', 'run_of_river', etc. Is used
                in case generator type specific time series are provided.

            control : str
                Control type of generator used for power flow analysis. In MV
                and LV grids usually 'PQ'.

            weather_cell_id : int
                ID of weather cell, that identifies the weather data cell from
                the weather data set used in the research project
                `open_eGo <https://openegoproject.wordpress.com/>`_ to
                determine feed-in profiles of wind and solar generators.
                Only required when time series of  wind and solar generators
                are assigned using precalculated time series from the
                OpenEnergy DataBase.

            subtype : str
                Further specification of type, e.g. 'solar_roof_mounted'.
                Currently not required for any functionality.

        Returns
        --------
        :pandas:`pandas.DataFrame<DataFrame>`
            Dataframe with all generators in MV network and underlying LV
            grids. For more information on the dataframe see input parameter
            `df`.

        """
        try:
            return self._generators_df
        except:
            return pd.DataFrame(columns=COLUMNS["generators_df"])

    @generators_df.setter
    def generators_df(self, df):
        self._generators_df = df

    @property
    def charging_points_df(self):
        """
        Dataframe with all charging points in MV grid and underlying LV grids.

        Parameters
        ----------
        df : :pandas:`pandas.DataFrame<DataFrame>`
            Dataframe with all charging points in MV grid and underlying LV
            grids. Index of the dataframe are charging point names as string.
            Columns of the dataframe are:

            bus : str
              Identifier of bus charging point is connected to.

            p_nom : float
                Maximum charging power in MW.

            use_case : str
              Specifies if charging point is e.g. for charging at
              home, at work, in public or HPC. Used in
              charging point integration (:attr:`~.EDisGo.integrate_component`)
              to determine possible grid connection points, in which case use
              cases 'home', 'work', 'public', and 'hpc' are distinguished.

        Returns
        --------
        :pandas:`pandas.DataFrame<DataFrame>`
            Dataframe with all charging points in MV network and underlying LV
            grids. For more information on the dataframe see input parameter
            `df`.

        """
        try:
            return self._charging_points_df
        except:
            return pd.DataFrame(columns=COLUMNS["charging_points_df"])

    @charging_points_df.setter
    def charging_points_df(self, df):
        self._charging_points_df = df

    @property
    def storage_units_df(self):
        """
        Dataframe with all storage units in MV grid and underlying LV grids.

        Parameters
        ----------
        df : :pandas:`pandas.DataFrame<DataFrame>`
            Dataframe with all storage units in MV grid and underlying LV
            grids. Index of the dataframe are storage names as string. Columns
            of the dataframe are:

            bus : str
                Identifier of bus storage unit is connected to.

            control : str
                Control type of storage unit used for power flow analysis,
                usually 'PQ'.

            p_nom : float
                Nominal power in MW.

        Returns
        --------
        :pandas:`pandas.DataFrame<DataFrame>`
            Dataframe with all storage units in MV network and underlying LV
            grids. For more information on the dataframe see input parameter
            `df`.

        """
        try:
            return self._storage_units_df
        except:
            return pd.DataFrame(columns=COLUMNS["storage_units_df"])

    @storage_units_df.setter
    def storage_units_df(self, df):
        self._storage_units_df = df

    @property
    def transformers_df(self):
        """
        Dataframe with all MV/LV transformers.

        Parameters
        ----------
        df : :pandas:`pandas.DataFrame<DataFrame>`
            Dataframe with all MV/LV transformers. Index of the dataframe are
            transformer names as string. Columns of the dataframe are:

            bus0 : str
                Identifier of bus at the transformer's primary (MV) side.

            bus1 : str
                Identifier of bus at the transformer's secondary (LV) side.

            x_pu : float
                Per unit series reactance.

            r_pu : float
                Per unit series resistance.

            s_nom : float
                Nominal apparent power in MW.

            type_info : str
                Type of transformer.

        Returns
        --------
        :pandas:`pandas.DataFrame<DataFrame>`
            Dataframe with all MV/LV transformers. For more information on the
            dataframe see input parameter `df`.

        """
        try:
            return self._transformers_df
        except:
            return pd.DataFrame(columns=COLUMNS["transformers_df"])

    @transformers_df.setter
    def transformers_df(self, df):
        self._transformers_df = df

    @property
    def transformers_hvmv_df(self):
        """
        Dataframe with all HV/MV transformers.

        Parameters
        ----------
        df : :pandas:`pandas.DataFrame<DataFrame>`
            Dataframe with all HV/MV transformers, with the same format as
            :py:attr:`~transformers_df`.

        Returns
        --------
        :pandas:`pandas.DataFrame<DataFrame>`
            Dataframe with all HV/MV transformers. For more information on
            format see :py:attr:`~transformers_df`.

        """
        try:
            return self._transformers_hvmv_df
        except:
            return pd.DataFrame(columns=COLUMNS["transformers_df"])

    @transformers_hvmv_df.setter
    def transformers_hvmv_df(self, df):
        self._transformers_hvmv_df = df

    @property
    def lines_df(self):
        """
        Dataframe with all lines in MV network and underlying LV grids.

        Parameters
        ----------
        df : :pandas:`pandas.DataFrame<DataFrame>`
            Dataframe with all lines in MV network and underlying LV grids.
            Index of the dataframe are line names as string. Columns of the
            dataframe are:

            bus0 : str
                Identifier of first bus to which line is attached.

            bus1 : str
                Identifier of second bus to which line is attached.

            length : float
                Line length in km.

            x : float
                Reactance of line (or in case of multiple parallel lines
                total reactance of lines) in Ohm.

            r : float
                Resistance of line (or in case of multiple parallel lines
                total resistance of lines) in Ohm.

            s_nom : float
                Apparent power which can pass through the line (or in case of
                multiple parallel lines total apparent power which can pass
                through the lines) in MVA.

            num_parallel : int
                Number of parallel lines.

            type_info : str
                Type of line as e.g. given in `equipment_data`.

            kind : str
                Specifies whether line is a cable ('cable') or overhead line
                ('line').

        Returns
        --------
        :pandas:`pandas.DataFrame<DataFrame>`
            Dataframe with all lines in MV network and underlying LV grids.
            For more information on the dataframe see input parameter `df`.

        """
        try:
            return self._lines_df
        except:
            return pd.DataFrame(columns=COLUMNS["lines_df"])

    @lines_df.setter
    def lines_df(self, df):
        self._lines_df = df

    @property
    def buses_df(self):
        """
        Dataframe with all buses in MV network and underlying LV grids.

        Parameters
        ----------
        df : :pandas:`pandas.DataFrame<DataFrame>`
            Dataframe with all buses in MV network and underlying LV grids.
            Index of the dataframe are bus names as strings. Columns of the
            dataframe are:

            v_nom : float
                Nominal voltage in kV.

            x : float
                x-coordinate (longitude) of geolocation.

            y : float
                y-coordinate (latitude) of geolocation.

            mv_grid_id : int
                ID of MV grid the bus is in.

            lv_grid_id : int
                ID of LV grid the bus is in. In case of MV buses this is NaN.

            in_building : bool
                Signifies whether a bus is inside a building, in which case
                only components belonging to this house connection can be
                connected to it.

        Returns
        --------
        :pandas:`pandas.DataFrame<DataFrame>`
            Dataframe with all buses in MV network and underlying LV grids.

        """
        try:
            return self._buses_df
        except:
            return pd.DataFrame(columns=COLUMNS["buses_df"])

    @buses_df.setter
    def buses_df(self, df):
        # make sure in_building takes on only True or False (not numpy bools)
        # needs to be tested using `== True`, not `is True`
        buses_in_building = df[df.in_building == True].index

        # silences pandas SettingWithCopyWarning
        df = df.copy()

        df.loc[buses_in_building, "in_building"] = True
        df.loc[
            ~df.index.isin(buses_in_building), "in_building"] = False
        self._buses_df = df

    @property
    def switches_df(self):
        """
        Dataframe with all switches in MV network and underlying LV grids.

        Switches are implemented as branches that, when they are closed, are
        connected to a bus (`bus_closed`) such that there is a closed ring,
        and when they are open, connected to a virtual bus (`bus_open`), such
        that there is no closed ring. Once the ring is closed, the virtual
        is a single bus that is not connected to the rest of the grid.

        Parameters
        ----------
        df : :pandas:`pandas.DataFrame<DataFrame>`
            Dataframe with all switches in MV network and underlying LV grids.
            Index of the dataframe are switch names as string. Columns of the
            dataframe are:

            bus_open : str
                Identifier of bus the switch branch is connected to when the
                switch is open.

            bus_closed : str
                Identifier of bus the switch branch is connected to when the
                switch is closed.

            branch : str
                Identifier of branch that represents the switch.

            type : str
                Type of switch, e.g. switch disconnector.

        Returns
        --------
        :pandas:`pandas.DataFrame<DataFrame>`
            Dataframe with all switches in MV network and underlying LV grids.
            For more information on the dataframe see input parameter `df`.

        """
        try:
            return self._switches_df
        except:
            return pd.DataFrame(columns=COLUMNS["switches_df"])

    @switches_df.setter
    def switches_df(self, df):
        self._switches_df = df

    @property
    def id(self):
        """
        MV network ID.

        Returns
        --------
        int
            MV network ID.

        """

        return self.mv_grid.id

    @property
    def mv_grid(self):
        """
        Medium voltage network.

        The medium voltage network object only contains components (lines,
        generators, etc.) that are in or connected to the MV grid and does
        not include any components of the underlying LV grids (also not
        MV/LV transformers).

        Parameters
        ----------
        mv_grid : :class:`~.network.grids.MVGrid`
            Medium voltage network.

        Returns
        --------
        :class:`~.network.grids.MVGrid`
            Medium voltage network.

        """
        return self._mv_grid

    @mv_grid.setter
    def mv_grid(self, mv_grid):
        self._mv_grid = mv_grid

    @property
    def lv_grids_df(self):
        lv_grids_df = pd.DataFrame(index=[_._id for _ in self.mv_grid.lv_grids], columns=COLUMNS["lv_grids_df"])

        lv_grids = list(self.mv_grid.lv_grids)

        lv_grids_df.peak_generation_capacity = [_.peak_generation_capacity for _ in lv_grids]

        lv_grids_df.peak_load = [_.peak_load for _ in lv_grids]

        lv_grids_df.installed_charging_point_capacity = [_.charging_points_df.p_nom.sum() for _ in lv_grids]

        lv_grids_df.substation_capacity = [_.transformers_df.s_nom.sum() for _ in lv_grids]

        min_max_scaler = preprocessing.MinMaxScaler()

        lv_grids_df.generators_weight = lv_grids_df.peak_generation_capacity.divide(
            lv_grids_df.substation_capacity)

        lv_grids_df.generators_weight = min_max_scaler.fit_transform(
            lv_grids_df.generators_weight.values.reshape(-1, 1))

        lv_grids_df.loads_weight = lv_grids_df.peak_load.divide(
            lv_grids_df.substation_capacity)

        lv_grids_df.loads_weight = 1 - min_max_scaler.fit_transform(
            lv_grids_df.loads_weight.values.reshape(-1, 1))

        lv_grids_df.installed_charging_point_weight = lv_grids_df.installed_charging_point_capacity.divide(
            lv_grids_df.substation_capacity)

        lv_grids_df.installed_charging_point_weight = 1 - min_max_scaler.fit_transform(
            lv_grids_df.installed_charging_point_weight.values.reshape(-1, 1))

        return lv_grids_df

    @property
    def grid_district(self):
        """
        Dictionary with MV grid district information.

        Parameters
        ----------
        grid_district : dict
            Dictionary with the following MV grid district information:

            'population' : int
                Number of inhabitants in grid district.
            'geom' : :shapely:`shapely.MultiPolygon<MultiPolygon>`
                Geometry of MV grid district as (Multi)Polygon.
            'srid' : int
                SRID (spatial reference ID) of grid district geometry.

        Returns
        --------
        dict
            Dictionary with MV grid district information. For more information
            on the dictionary see input parameter `grid_district`.

        """
        return self._grid_district

    @grid_district.setter
    def grid_district(self, grid_district):
        self._grid_district = grid_district

    @property
    def rings(self):
        """
        List of rings in the grid topology.

        A ring is represented by the names of buses within that ring.

        Returns
        --------
        list(list)
            List of rings, where each ring is again represented by a list of
            buses within that ring.

        """
        if hasattr(self, '_rings'):
            return self._rings
        else:
            # close switches
            switches = [Switch(id=_, topology=self)
                        for _ in self.switches_df.index]
            switch_status = {}
            for switch in switches:
                switch_status[switch] = switch.state
                switch.close()
            # find rings in topology
            graph = self.to_graph()
            self.rings = nx.cycle_basis(graph)
            # reopen switches
            for switch in switches:
                if switch_status[switch] == 'open':
                    switch.open()
            return self.rings

    @rings.setter
    def rings(self, rings):
        self._rings = rings

    @property
    def equipment_data(self):
        """
        Technical data of electrical equipment such as lines and transformers.

        Returns
        --------
        dict
            Dictionary with :pandas:`pandas.DataFrame<DataFrame>` containing
            equipment data. Keys of the dictionary are 'mv_transformers',
            'mv_overhead_lines', 'mv_cables', 'lv_transformers', and
            'lv_cables'.

        """
        return self._equipment_data

    def get_connected_lines_from_bus(self, bus_name):
        """
        Returns all lines connected to specified bus.

        Parameters
        ----------
        bus_name : str
            Name of bus to get connected lines for.

        Returns
        --------
        :pandas:`pandas.DataFrame<DataFrame>`
            Dataframe with connected lines with the same format as
            :attr:`~.network.topology.Topology.lines_df`.

        """
        return self.lines_df.loc[self.lines_df.bus0 == bus_name].append(
            self.lines_df.loc[self.lines_df.bus1 == bus_name]
        )

    def get_line_connecting_buses(self, bus_1, bus_2):
        """
        Returns information of line connecting bus_1 and bus_2.

        Parameters
        ----------
        bus_1 : str
            Name of first bus.
        bus_2 : str
            Name of second bus.

        Returns
        --------
        :pandas:`pandas.DataFrame<DataFrame>`
            Dataframe with information of line connecting bus_1 and bus_2
            in the same format as
            :attr:`~.network.topology.Topology.lines_df`.

        """
        lines_bus_1 = self.get_connected_lines_from_bus(bus_1)
        lines_bus_2 = self.get_connected_lines_from_bus(bus_2)
        line = [_ for _ in lines_bus_1.index if _ in lines_bus_2.index]
        if len(line) > 0:
            return self.lines_df.loc[line, :]
        else:
            return None

    def get_connected_components_from_bus(self, bus_name):
        """
        Returns dictionary of components connected to specified bus.

        Parameters
        ----------
        bus_name : str
            Identifier of bus to get connected components for.

        Returns
        -------
         dict of :pandas:`pandas.DataFrame<DataFrame>`
            Dictionary of connected components with keys 'generators', 'loads',
            'charging_points', 'storage_units', 'lines', 'transformers',
            'transformers_hvmv', 'switches'. Corresponding values are component
            dataframes containing only components that are connected to the
            given bus.

        """
        components = {}
        components["generators"] = self.generators_df.loc[
            self.generators_df.bus == bus_name
        ]
        components["loads"] = self.loads_df.loc[self.loads_df.bus == bus_name]
        components["charging_points"] = self.charging_points_df.loc[
            self.charging_points_df.bus == bus_name
        ]
        components["storage_units"] = self.storage_units_df.loc[
            self.storage_units_df.bus == bus_name
            ]
        components["lines"] = self.get_connected_lines_from_bus(bus_name)
        components["transformers"] = self.transformers_df.loc[
            self.transformers_df.bus0 == bus_name
        ].append(
            self.transformers_df.loc[self.transformers_df.bus1 == bus_name]
        )
        components["transformers_hvmv"] = self.transformers_hvmv_df.loc[
            self.transformers_hvmv_df.bus0 == bus_name
        ].append(
            self.transformers_hvmv_df.loc[
                self.transformers_hvmv_df.bus1 == bus_name
            ]
        )
        components["switches"] = self.switches_df.loc[
            self.switches_df.bus_closed == bus_name
        ]
        return components

    def get_neighbours(self, bus_name):
        """
        Returns a set of neighbour buses of specified bus.

        Parameters
        ----------
        bus_name : str
            Identifier of bus to get neighbouring buses for.

        Returns
        --------
        set(str)
            Set of identifiers of neighbouring buses.

        """
        lines = self.get_connected_lines_from_bus(bus_name)
        buses = list(lines.bus0)
        buses.extend(list(lines.bus1))
        neighbours = set(buses)
        neighbours.remove(bus_name)
        return neighbours

    def _check_bus_for_removal(self, bus_name):
        """
        Checks whether the specified bus can be safely removed from topology.

        Returns False if there is more than one line or any other component,
        such as generator, transformer, etc. connected to the given bus, as in
        that case removing the bus will lead to an invalid grid topology.

        Parameters
        ----------
        bus_name : str
            Identifier of bus for which save removal is checked.

        Returns
        -------
        bool
            True if bus can be safely removed from topology, False if removal
            of bus will lead to an invalid grid topology.

        """
        # check if bus is part of topology
        if bus_name not in self.buses_df.index:
            warnings.warn(
                "Bus of name {} not in Topology. Cannot be "
                "removed.".format(bus_name)
            )
            return False

        conn_comp = self.get_connected_components_from_bus(bus_name)
        lines = conn_comp.pop("lines")
        # if more than one line is connected, return false
        if len(lines) > 1:
            return False
        conn_comp_types = [k for k, v in conn_comp.items() if not v.empty]
        # if any other component is connected, return false
        if len(conn_comp_types) > 0:
            return False
        else:
            return True

    def _check_line_for_removal(self, line_name):
        """
        Checks whether the specified line can be safely removed from topology.

        Returns True if one of the buses the line is connected to can be
        safely removed (see
        :attr:`~.network.results.Results._check_bus_for_removal`) or if the
        line is part of a closed ring and thus removing it would not lead to
        isolated parts. In any other case, the line cannot be safely removed
        and False is returned.

        Parameters
        ----------
        line_name : str
            Identifier of line for which save removal is checked.

        Returns
        -------
        bool
            True if line can be safely removed from topology, False if removal
            of line will lead to an invalid grid topology.

        """
        # check if line is part of topology
        if line_name not in self.lines_df.index:
            warnings.warn(
                "Line of name {} not in Topology. Cannot be "
                "removed.".format(line_name)
            )
            return False

        bus0 = self.lines_df.loc[line_name, "bus0"]
        bus1 = self.lines_df.loc[line_name, "bus1"]
        # if one of the buses can be removed as well, line can be removed
        # safely
        if self._check_bus_for_removal(bus0) or \
                self._check_bus_for_removal(bus1):
            return True
        # otherwise both buses have to be in the same ring
        # find rings in topology
        graph = self.to_graph()
        rings = nx.cycle_basis(graph)
        for ring in rings:
            if bus0 in ring and bus1 in ring:
                return True
        return False

    def add_load(self, bus, peak_load, annual_consumption, **kwargs):
        """
        Adds load to topology.

        Load name is generated automatically.

        Parameters
        ----------
        bus : str
            See :py:attr:`~loads_df` for more information.
        peak_load : float
            See :py:attr:`~loads_df` for more information.
        annual_consumption : float
            See :py:attr:`~loads_df` for more information.

        Other Parameters
        -----------------
        kwargs :
            Kwargs may contain any further attributes you want to specify.
            See :py:attr:`~loads_df` for more information on additional
            attributes used for some functionalities in edisgo. Kwargs may
            also contain a load ID (provided through keyword argument
            `load_id` as string) used to generate a unique identifier
            for the newly added load.

        Returns
        --------
        str
            Unique identifier of added load.

        """
        try:
            bus_df = self.buses_df.loc[bus]
        except KeyError:
            raise ValueError(
                "Specified bus {} is not valid as it is not defined in "
                "buses_df.".format(bus)
            )

        # generate load name and check uniqueness
        if bus_df.lv_grid_id is not None and not np.isnan(bus_df.lv_grid_id):
            grid_name = "LVGrid_" + str(int(bus_df.lv_grid_id))
        else:
            grid_name = "MVGrid_" + str(int(bus_df.mv_grid_id))
        tmp = grid_name
        sector = kwargs.get("sector", None)
        if sector is not None:
            tmp = tmp + "_" + sector
        load_id = kwargs.pop("load_id", None)
        if load_id is not None:
            tmp = tmp + "_" + str(load_id)
        load_name = "Load_{}".format(tmp)
        if load_name in self.loads_df.index:
            nr_loads = len(self._grids[grid_name].loads_df)
            load_name = "Load_{}_{}".format(tmp, nr_loads)
            while load_name in self.loads_df.index:
                random.seed(a=load_name)
                load_name = "Load_{}_{}".format(
                    tmp, random.randint(10 ** 8, 10 ** 9)
                )

        # create new load dataframe
        data = {
            "bus": bus,
            "peak_load": peak_load,
            "annual_consumption": annual_consumption,
        }
        data.update(kwargs)
        new_df = pd.Series(
            data,
            name=load_name,
        ).to_frame().T
        self._loads_df = self.loads_df.append(new_df)
        return load_name

    def add_generator(
        self, bus, p_nom, generator_type, control="PQ", **kwargs
    ):
        """
        Adds generator to topology.

        Generator name is generated automatically.

        Parameters
        ----------
        bus : str
            See :py:attr:`~generators_df` for more information.
        p_nom : float
            See :py:attr:`~generators_df` for more information.
        generator_type : str
            Type of generator, e.g. 'solar' or 'gas'. See 'type' in
            :py:attr:`~generators_df` for more information.
        control : str
            See :py:attr:`~generators_df` for more information. Defaults
            to 'PQ'.

        Other Parameters
        ------------------
        kwargs :
            Kwargs may contain any further attributes you want to specify.
            See :py:attr:`~generators_df` for more information on additional
            attributes used for some functionalities in edisgo. Kwargs may
            also contain a generator ID (provided through keyword argument
            `generator_id` as string) used to generate a unique identifier
            for the newly added generator.

        Returns
        -------
        str
            Unique identifier of added generator.

        """
        # check if bus exists
        try:
            bus_df = self.buses_df.loc[bus]
        except KeyError:
            raise ValueError(
                "Specified bus {} is not valid as it is not defined in "
                "buses_df.".format(bus)
            )

        # generate generator name and check uniqueness
        if not np.isnan(bus_df.lv_grid_id) and bus_df.lv_grid_id is not None:
            tmp = "LVGrid_" + str(int(bus_df.lv_grid_id))
        else:
            tmp = "MVGrid_" + str(int(bus_df.mv_grid_id))
        tmp = tmp + "_" + generator_type
        generator_id = kwargs.pop("generator_id", None)
        if generator_id is not None:
            tmp = tmp + "_" + str(generator_id)
        generator_name = "Generator_{}".format(tmp)
        while generator_name in self.generators_df.index:
            random.seed(a=generator_name)
            generator_name = "Generator_{}_{}".format(
                tmp, random.randint(10 ** 8, 10 ** 9)
            )

        # create new generator dataframe
        data = {
            "bus": bus,
            "p_nom": p_nom,
            "type": generator_type,
            "control": control
        }
        data.update(kwargs)
        new_df = pd.Series(
            data,
            name=generator_name,
        ).to_frame().T

        self.generators_df = self.generators_df.append(new_df)
        return generator_name

    def add_charging_point(self, bus, p_nom, use_case, **kwargs):
        """
        Adds charging point to topology.

        Charging point identifier is generated automatically.

        Parameters
        ----------
        bus : str
            See :py:attr:`~charging_points_df` for more information.
        p_nom : float
            See :py:attr:`~charging_points_df` for more information.
        use_case : str
            See :py:attr:`~charging_points_df` for more information.

        Other Parameters
        -----------------
        kwargs :
            Kwargs may contain any further attributes you want to specify.

        """
        try:
            bus_df = self.buses_df.loc[bus]
        except KeyError:
            raise ValueError(
                "Specified bus {} is not valid as it is not defined in "
                "buses_df.".format(bus)
            )

        # generate charging point identifier and check uniqueness
        if not np.isnan(bus_df.lv_grid_id) and bus_df.lv_grid_id is not None:
            grid_name = "LVGrid_" + str(int(bus_df.lv_grid_id))
        else:
            grid_name = "MVGrid_" + str(int(bus_df.mv_grid_id))
        id = len(self._grids[grid_name].charging_points_df)
        name = "ChargingPoint_{}_{}".format(grid_name, id)
        if name in self.charging_points_df.index:
            name = "ChargingPoint_{}_{}".format(
                grid_name, id + 1
            )
            while name in self.charging_points_df.index:
                random.seed(a=name)
                name = "ChargingPoint_{}_{}".format(
                    grid_name, random.randint(10 ** 8, 10 ** 9)
                )

        data = {
                "bus": bus,
                "p_nom": p_nom,
                "use_case": use_case
            }
        data.update(kwargs)
        new_df = pd.Series(
            data,
            name=name,
        ).to_frame().T
        self.charging_points_df = self.charging_points_df.append(new_df, sort=True)
        return name

    def add_storage_unit(self, bus, p_nom, control="PQ", **kwargs):
        """
        Adds storage unit to topology.

        Storage unit name is generated automatically.

        Parameters
        ----------
        bus : str
            See :py:attr:`~storage_units_df` for more information.
        p_nom : float
            See :py:attr:`~storage_units_df` for more information.
        control : str, optional
            See :py:attr:`~storage_units_df` for more information. Defaults
            to 'PQ'.

        Other Parameters
        ------------------
        kwargs :
            Kwargs may contain any further attributes you want to specify.

        """
        try:
            bus_df = self.buses_df.loc[bus]
        except KeyError:
            raise ValueError(
                "Specified bus {} is not valid as it is not defined in "
                "buses_df.".format(bus)
            )

        # generate storage name and check uniqueness
        if not np.isnan(bus_df.lv_grid_id) and bus_df.lv_grid_id is not None:
            grid_name = "LVGrid_" + str(int(bus_df.lv_grid_id))
        else:
            grid_name = "MVGrid_" + str(int(bus_df.mv_grid_id))
        storage_id = len(self._grids[grid_name].storage_units_df)
        storage_name = "StorageUnit_{}_{}".format(grid_name, storage_id)
        if storage_name in self.storage_units_df.index:
            storage_name = "StorageUnit_{}_{}".format(
                grid_name, storage_id + 1
            )
            while storage_name in self.storage_units_df.index:
                random.seed(a=storage_name)
                storage_name = "StorageUnit_{}_{}".format(
                    grid_name, random.randint(10 ** 8, 10 ** 9)
                )

        # create new storage unit dataframe
        data = {
            "bus": bus,
            "p_nom": p_nom,
            "control": control
        }
        data.update(kwargs)
        new_df = pd.Series(
            data,
            name=storage_name,
        ).to_frame().T
        self.storage_units_df = self.storage_units_df.append(new_df)
        return storage_name

    def add_line(self, bus0, bus1, length, **kwargs):
        """
        Adds line to topology.

        Line name is generated automatically.
        If `type_info` is provided, `x`, `r` and `s_nom` are calculated.

        Parameters
        ----------
        bus0 : str
            Identifier of connected bus.
        bus1 : str
            Identifier of connected bus.
        length : float
            See :py:attr:`~lines_df` for more information.

        Other Parameters
        ------------------
        kwargs :
            Kwargs may contain any further attributes in :py:attr:`~lines_df`.
            It is necessary to either provide `type_info` to determine `x`, `r`
            and `s_nom` of the line, or to provide `x`, `r` and `s_nom`
            directly.

        """

        def _get_line_data():
            """
            Gets line data for line type specified in `line_type` from
            equipment data.

            Returns
            --------
            :pandas:`pandas.Series<Series>`
                Line data from equipment_data.

            """
            if self.buses_df.loc[bus0, "v_nom"] < 1:
                voltage_level = "lv"
            else:
                voltage_level = "mv"

            # try to get cable data
            try:
                line_data = self.equipment_data[
                    "{}_cables".format(voltage_level)
                ].loc[type_info, :]
            except KeyError:
                try:
                    line_data = self.equipment_data[
                        "{}_overhead_lines".format(voltage_level)
                    ].loc[type_info, :]
                except:
                    raise ValueError("Specified line type is not valid.")
            except:
                raise
            return line_data

        # check if buses exist
        if bus0 not in self.buses_df.index:
            raise ValueError(
                "Specified bus {} is not valid as it is not defined in "
                "buses_df.".format(bus0)
            )
        if bus1 not in self.buses_df.index:
            raise ValueError(
                "Specified bus {} is not valid as it is not defined in "
                "buses_df.".format(bus1)
            )

        # check if line between given buses already exists
        bus0_bus1 = self.lines_df[
            (self.lines_df.bus0 == bus0) & (self.lines_df.bus1 == bus1)
        ]
        bus1_bus0 = self.lines_df[
            (self.lines_df.bus1 == bus0) & (self.lines_df.bus0 == bus1)
        ]
        if not bus0_bus1.empty and bus1_bus0.empty:
            logging.debug("Line between bus0 {} and bus1 {} already exists.")
            return bus1_bus0.append(bus0_bus1).index[0]

        # unpack optional parameters
        x = kwargs.get("x", None)
        r = kwargs.get("r", None)
        s_nom = kwargs.get("s_nom", None)
        num_parallel = kwargs.get("num_parallel", 1)
        type_info = kwargs.get("type_info", None)
        kind = kwargs.get("kind", None)

        # if type of line is specified calculate x, r and s_nom
        if type_info is not None:
            if x is not None or r is not None or s_nom is not None:
                warnings.warn(
                    "When line 'type_info' is provided when creating a new "
                    "line, x, r and s_nom are calculated and provided "
                    "parameters are overwritten."
                )
            line_data = _get_line_data()
            if isinstance(line_data, pd.DataFrame) and len(line_data) > 1:
                line_data = (
                    line_data[
                        line_data.U_n == self.buses_df.loc[bus0, "v_nom"]
                    ]
                ).iloc[0, :]
<<<<<<< HEAD
            x = calculate_line_reactance(
                line_data.L_per_km, length, num_parallel)
            r = calculate_line_resistance(
                line_data.R_per_km, length, num_parallel)
            s_nom = calculate_apparent_power(
                line_data.U_n, line_data.I_max_th, num_parallel)
=======
            x = calculate_line_reactance(line_data.L_per_km, length)
            r = calculate_line_resistance(line_data.R_per_km, length)
            s_nom = calculate_apparent_power(line_data.U_n, line_data.I_max_th)
>>>>>>> 6f7f823d

        # generate line name and check uniqueness
        line_name = "Line_{}_{}".format(bus0, bus1)
        while line_name in self.lines_df.index:
            random.seed(a=line_name)
            line_name = "Line_{}_{}_{}".format(
                bus0, bus1, random.randint(10 ** 8, 10 ** 9)
            )

        # check if all necessary data is now available
        if x is None or r is None:
            raise AttributeError(
                "Newly added line has no line resistance and/or reactance."
            )
        if s_nom is None:
            warnings.warn(
                "Newly added line has no nominal power."
            )

        new_line_df = pd.DataFrame(
            data={
                "bus0": bus0,
                "bus1": bus1,
                "x": x,
                "r": r,
                "length": length,
                "type_info": type_info,
                "num_parallel": num_parallel,
                "kind": kind,
                "s_nom": s_nom,
            },
            index=[line_name],
        )
        self.lines_df = self.lines_df.append(new_line_df)
        return line_name

    def add_bus(self, bus_name, v_nom, **kwargs):
        """
        Adds bus to topology.

        If provided bus name already exists, a unique name is created.

        Parameters
        ----------
        bus_name : str
            Name of new bus.
        v_nom : float
            See :py:attr:`~buses_df` for more information.

        Other Parameters
        ----------------
        x : float
            See :py:attr:`~buses_df` for more information.
        y : float
            See :py:attr:`~buses_df` for more information.
        lv_grid_id : int
            See :py:attr:`~buses_df` for more information.
        in_building : bool
            See :py:attr:`~buses_df` for more information.

        Returns
        -------
        str
            Name of bus. If provided bus name already exists, a unique name
            is created.

        """
        # check uniqueness of provided bus name and otherwise change bus name
        while bus_name in self.buses_df.index:
            random.seed(a=bus_name)
            bus_name = "Bus_{}".format(
                random.randint(10 ** 8, 10 ** 9)
            )

        x = kwargs.get("x", None)
        y = kwargs.get("y", None)
        lv_grid_id = kwargs.get("lv_grid_id", None)
        in_building = kwargs.get("in_building", False)
        # check lv_grid_id
        if v_nom < 1 and lv_grid_id is None:
            raise ValueError(
                "You need to specify an lv_grid_id for low-voltage buses."
            )
        new_bus_df = pd.DataFrame(
            data={
                "v_nom": v_nom,
                "x": x,
                "y": y,
                "mv_grid_id": self.mv_grid.id,
                "lv_grid_id": lv_grid_id,
                "in_building": in_building,
            },
            index=[bus_name],
        )
        self.buses_df = self.buses_df.append(new_bus_df)
        return bus_name

    def remove_load(self, name):
        """
        Removes load with given name from topology.

        Parameters
        ----------
        name : str
            Identifier of load as specified in index of :py:attr:`~loads_df`.

        """
        if name in self.loads_df.index:
            bus = self.loads_df.at[name, "bus"]
            self._loads_df.drop(name, inplace=True)

            # if no other elements are connected, remove line and bus as well
            if self._check_bus_for_removal(bus):
                line_name = self.get_connected_lines_from_bus(bus).index[0]
                self.remove_line(line_name)
                logger.debug(
                    "Line {} removed together with load {}.".format(
                        line_name, name
                    )
                )

    def remove_generator(self, name):
        """
        Removes generator with given name from topology.

        Parameters
        ----------
        name : str
            Identifier of generator as specified in index of
            :py:attr:`~generators_df`.

        """
        if name in self.generators_df.index:
            bus = self.generators_df.at[name, "bus"]
            self._generators_df.drop(name, inplace=True)

            # if no other elements are connected to same bus, remove line
            # and bus
            if self._check_bus_for_removal(bus):
                line_name = self.get_connected_lines_from_bus(bus).index[0]
                self.remove_line(line_name)
                logger.debug(
                    "Line {} removed together with generator {}.".format(
                        line_name, name
                    )
                )

    def remove_charging_point(self, name):
        """
        Removes charging point from topology.

        Parameters
        ----------
        name : str
            Identifier of charging point as specified in index of
            :py:attr:`~charging_points_df`.

        """
        if name in self.charging_points_df.index:
            bus = self.charging_points_df.at[name, "bus"]
            self._charging_points_df.drop(name, inplace=True)

            # if no other elements are connected, remove line and bus as well
            if self._check_bus_for_removal(bus):
                line_name = self.get_connected_lines_from_bus(bus).index[0]
                self.remove_line(line_name)
                logger.debug(
                    "Line {} removed together with charging point {}.".format(
                        line_name, name
                    )
                )

    def remove_storage_unit(self, name):
        """
        Removes storage with given name from topology.

        Parameters
        ----------
        name : str
            Identifier of storage as specified in index of
            :py:attr:`~storage_units_df`.

        """
        # remove storage unit and time series
        if name in self.storage_units_df.index:
            bus = self.storage_units_df.at[name, "bus"]
            self._storage_units_df.drop(name, inplace=True)

            # if no other elements are connected, remove line and bus as well
            if self._check_bus_for_removal(bus):
                line_name = self.get_connected_lines_from_bus(bus).index[0]
                self.remove_line(line_name)
                logger.debug(
                    "Line {} removed together with storage unit {}.".format(
                        line_name, name
                    )
                )

    def remove_line(self, name):
        """
        Removes line with given name from topology.

        Parameters
        ----------
        name : str
            Identifier of line as specified in index of :py:attr:`~lines_df`.

        """
        if not self._check_line_for_removal(name):
            raise AssertionError(
                "Removal of line {} would create isolated "
                "node.".format(name)
            )

        # backup buses of line and check if buses can be removed as well
        bus0 = self.lines_df.at[name, "bus0"]
        remove_bus0 = self._check_bus_for_removal(bus0)
        bus1 = self.lines_df.at[name, "bus1"]
        remove_bus1 = self._check_bus_for_removal(bus1)

        # drop line
        self._lines_df.drop(name, inplace=True)

        # drop buses if no other elements are connected
        if remove_bus0:
            self.remove_bus(bus0)
            logger.debug(
                "Bus {} removed together with line {}".format(bus0, name)
            )
        if remove_bus1:
            self.remove_bus(bus1)
            logger.debug(
                "Bus {} removed together with line {}".format(bus1, name)
            )

    def remove_bus(self, name):
        """
        Removes bus with given name from topology.

        Parameters
        ----------
        name : str
            Identifier of bus as specified in index of :py:attr:`~buses_df`.

        Notes
        -------
        Only isolated buses can be deleted from topology. Use respective
        functions first to delete all connected components (e.g. lines,
        transformers, loads, etc.). Use function
        :func:`~.network.topology.Topology.get_connected_components_from_bus`
        to get all connected components.

        """
        conn_comp = self.get_connected_components_from_bus(name)
        conn_comp_types = [k for k, v in conn_comp.items() if not v.empty]
        if len(conn_comp_types) > 0:
            warnings.warn(
                "Bus {} is not isolated and therefore not removed. Remove all "
                "connected elements ({}) first to remove bus.".format(
                    name, conn_comp_types)
            )
        else:
            self._buses_df.drop(name, inplace=True)

    def update_number_of_parallel_lines(self, lines_num_parallel):
        """
        Changes number of parallel lines and updates line attributes.

        When number of parallel lines changes, attributes x, r, and s_nom have
        to be adapted, which is done in this function.

        Parameters
        ------------
        lines_num_parallel : :pandas:`pandas.Series<series>`
            Index contains identifiers of lines to update as in index of
            :py:attr:`~lines_df` and values of series contain corresponding
            new number of parallel lines.

        """
        # update x, r and s_nom
        self._lines_df.loc[lines_num_parallel.index, "x"] = (
                self._lines_df.loc[lines_num_parallel.index, "x"]
                * self._lines_df.loc[lines_num_parallel.index, "num_parallel"]
                / lines_num_parallel
        )
        self._lines_df.loc[lines_num_parallel.index, "r"] = (
                self._lines_df.loc[lines_num_parallel.index, "r"]
                * self._lines_df.loc[lines_num_parallel.index, "num_parallel"]
                / lines_num_parallel
        )
        self._lines_df.loc[lines_num_parallel.index, "s_nom"] = (
                self._lines_df.loc[lines_num_parallel.index, "s_nom"]
                / self._lines_df.loc[lines_num_parallel.index, "num_parallel"]
                * lines_num_parallel
        )

        # update number parallel lines
        self._lines_df.loc[
            lines_num_parallel.index, "num_parallel"
        ] = lines_num_parallel

    def change_line_type(self, lines, new_line_type):
        """
        Changes line type of specified lines to given new line type.

        Be aware that this function replaces the lines by one line of the
        given line type.
        Lines must all be in the same voltage level and the new line type
        must be a cable with technical parameters given in equipment
        parameters.

        Parameters
        ----------
        lines : list(str)
            List of line names of lines to be changed to new line type.
        new_line_type : str
            Specifies new line type of lines. Line type must be a cable with
            technical parameters given in "mv_cables" or "lv_cables" of
            equipment data.

        """
        try:
            data_new_line = self.equipment_data[
                "lv_cables"
            ].loc[new_line_type]
        except KeyError:
            try:
                data_new_line = self.equipment_data[
                    "mv_cables"
                ].loc[new_line_type]
                # in case of MV cable adapt nominal voltage to MV voltage
                grid_voltage = self.buses_df.at[
                    self.lines_df.at[lines[0], "bus0"], "v_nom"]
                if grid_voltage != data_new_line.U_n:
                    logging.debug(
                        "The line type of lines {} is changed to a type with "
                        "a different nominal voltage (nominal voltage of new "
                        "line type is {} kV while nominal voltage of the "
                        "medium voltage grid is {} kV). The nominal voltage "
                        "of the new line type is therefore set to the grids "
                        "nominal voltage.".format(
                            lines, data_new_line.U_n, grid_voltage))
                    data_new_line.U_n = grid_voltage
            except KeyError:
                raise KeyError(
                    "Given new line type is not in equipment data. Please "
                    "make sure to use line type with technical data provided "
                    "in equipment_data 'mv_cables' or 'lv_cables'.")

        self._lines_df.loc[lines, "type_info"] = data_new_line.name
        self._lines_df.loc[lines, "num_parallel"] = 1
        self._lines_df.loc[lines, "kind"] = "cable"

        self._lines_df.loc[lines, "r"] = (
            data_new_line.R_per_km * self.lines_df.loc[lines, "length"]
        )
        self._lines_df.loc[lines, "x"] = (
            data_new_line.L_per_km * 2 * np.pi * 50 / 1e3
            * self.lines_df.loc[lines, "length"]
        )
        self._lines_df.loc[lines, "s_nom"] = (
            np.sqrt(3) * data_new_line.U_n * data_new_line.I_max_th
        )

    def connect_to_mv(self, edisgo_object, comp_data, comp_type="Generator"):
        """
        Add and connect new generator or charging point to MV grid topology.

        This function creates a new bus the new component is connected to. The
        new bus is then connected to the grid depending on the specified
        voltage level (given in `comp_data` parameter).
        Components of voltage level 4 are connected to the HV/MV station.
        Components of voltage level 5 are connected to the nearest
        MV bus or line. In case the component is connected to a line, the line
        is split at the point closest to the new component (using perpendicular
        projection) and a new branch tee is added to connect the new
        component to.

        Parameters
        ----------
        edisgo_object : :class:`~.EDisGo`
        comp_data : dict
            Dictionary with all information on component.
            The dictionary must contain all required arguments
            of method :attr:`~.network.topology.Topology.add_generator`
            respectively
            :attr:`~.network.topology.Topology.add_charging_point`, except the
            `bus` that is assigned in this function, and may contain all other
            parameters of those methods. Additionally, the dictionary must
            contain the voltage level to connect in in key 'voltage_level' and
            the geolocation in key 'geom'. The
            voltage level must be provided as integer, with possible options
            being 4 (component is connected directly to the HV/MV station)
            or 5 (component is connected somewhere in the MV grid). The
            geolocation must be provided as
            :shapely:`Shapely Point object<points>`.
        comp_type : str
            Type of added component. Can be 'Generator' or 'ChargingPoint'.
            Default: 'Generator'.

        Returns
        -------
        str
            The identifier of the newly connected component.

        """
        # ToDo connect charging points via transformer?

        # create new bus for new component
        if not type(comp_data["geom"]) is Point:
            geom = wkt_loads(comp_data["geom"])
        else:
            geom = comp_data["geom"]

        if comp_type == "Generator":
            if comp_data["generator_id"] is not None:
                bus = "Bus_Generator_{}".format(comp_data["generator_id"])
            else:
                bus = "Bus_Generator_{}".format(
                    len(self.generators_df))
        else:
            bus = "Bus_ChargingPoint_{}".format(
                len(self.charging_points_df))

        self.add_bus(
            bus_name=bus,
            v_nom=self.mv_grid.nominal_voltage,
            x=geom.x,
            y=geom.y,
        )

        # add component to newly created bus
        if comp_type == "Generator":
            comp_name = self.add_generator(
                bus=bus,
                **comp_data
            )
        else:
            comp_name = self.add_charging_point(
                bus=bus,
                **comp_data
            )

        # ===== voltage level 4: component is connected to MV station =====
        if comp_data["voltage_level"] == 4:

            # add line
            line_length = geo.calc_geo_dist_vincenty(
                grid_topology=self,
                bus_source=bus,
                bus_target=self.mv_grid.station.index[0],
                branch_detour_factor=edisgo_object.config["grid_connection"][
                    "branch_detour_factor"
                ]
            )
            # avoid very short lines by limiting line length to at least 1m
            if line_length < 0.001:
                line_length = 0.001

            line_type, num_parallel = select_cable(
                edisgo_object, "mv", comp_data["p_nom"])

            line_name = self.add_line(
                bus0=self.mv_grid.station.index[0],
                bus1=bus,
                length=line_length,
                kind="cable",
                type_info=line_type.name,
                num_parallel=num_parallel
            )

            # add line to equipment changes to track costs
            edisgo_object.results._add_line_to_equipment_changes(
                line=self.lines_df.loc[line_name],
            )

        # == voltage level 5: component is connected to MV grid
        # (next-neighbor) ==
        elif comp_data["voltage_level"] == 5:

            # get branches within the predefined `connection_buffer_radius`
            lines = geo.calc_geo_lines_in_buffer(
                grid_topology=self,
                bus=self.buses_df.loc[bus, :],
                grid=self.mv_grid,
                buffer_radius=int(
                    edisgo_object.config["grid_connection"][
                        "conn_buffer_radius"]),
                buffer_radius_inc=int(
                    edisgo_object.config["grid_connection"][
                        "conn_buffer_radius_inc"])
            )

            # calc distance between component and grid's lines -> find nearest
            # line
            conn_objects_min_stack = geo.find_nearest_conn_objects(
                grid_topology=self,
                bus=self.buses_df.loc[bus, :],
                lines=lines,
                conn_diff_tolerance=edisgo_object.config[
                    "grid_connection"]["conn_diff_tolerance"]
            )

            # connect
            # go through the stack (from nearest to farthest connection target
            # object)
            comp_connected = False
            for dist_min_obj in conn_objects_min_stack:
                # do not allow connection to virtual busses
                if "virtual" not in dist_min_obj["repr"]:
                    line_type, num_parallel = select_cable(
                        edisgo_object, "mv", comp_data["p_nom"])
                    target_obj_result = self._connect_mv_bus_to_target_object(
                        edisgo_object=edisgo_object,
                        bus=self.buses_df.loc[bus, :],
                        target_obj=dist_min_obj,
                        line_type=line_type.name,
                        number_parallel_lines=num_parallel
                    )

                    if target_obj_result is not None:
                        comp_connected = True
                        break

            if not comp_connected:
                logger.error(
                    "Component {} could not be connected. Try to "
                    "increase the parameter `conn_buffer_radius` in "
                    "config file `config_grid.cfg` to gain more possible "
                    "connection points.".format(comp_name)
                )
        return comp_name

    def connect_to_lv(self, edisgo_object, comp_data, comp_type="Generator",
                      allowed_number_of_comp_per_bus=2):
        """
        Add and connect new generator or charging point to LV grid topology.

        This function connects the new component depending on the voltage
        level, and information on the MV/LV substation ID and geometry, all
        provided in the `comp_data` parameter.
        It connects

            * Components with specified voltage level 6
                * to MV/LV substation (a new bus is created for
                  the new component, unless no geometry data is available, in
                  which case the new component is connected directly to the
                  substation)

            * Generators with specified voltage level 7
                * with a nominal capacity of <=30 kW to LV loads of type
                  residential, if available
                * with a nominal capacity of >30 kW to LV loads of type
                  retail, industrial or agricultural, if available
                * to random bus in the LV grid as fallback if no
                  appropriate load is available

            * Charging Points with specified voltage level 7
                * with use case 'home' to LV loads of type
                  residential, if available
                * with use case 'work' to LV loads of type
                  retail, industrial or agricultural, if available, otherwise
                * with use case 'public' or 'hpc' to some bus in the grid that
                  is not a house connection
                * to random bus in the LV grid that
                  is not a house connection if no appropriate load is available
                  (fallback)

        In case no MV/LV substation ID is provided a random LV grid is chosen.
        In case the provided MV/LV substation ID does not exist (i.e. in case
        of components in an aggregated load area), the new component is
        directly connected to the HV/MV station (will be changed once
        generators in aggregated areas are treated differently in
        ding0).

        The number of generators or charging points connected at
        one load is restricted by the parameter
        `allowed_number_of_comp_per_bus`. If every possible load
        already has more than the allowed number then the new component
        is directly connected to the MV/LV substation.

        Parameters
        ----------
        edisgo_object : :class:`~.EDisGo`
        comp_data : dict
            Dictionary with all information on component.
            The dictionary must contain all required arguments
            of method :attr:`~.network.topology.Topology.add_generator`
            respectively
            :attr:`~.network.topology.Topology.add_charging_point`, except the
            `bus` that is assigned in this function, and may contain all other
            parameters of those methods.
            Additionally, the dictionary must contain the voltage level to
            connect in in key 'voltage_level' and may contain the geolocation
            in key 'geom' and the LV grid ID to connect the component in in key
            'mvlv_subst_id'. The voltage level must be provided as integer,
            with possible options being 6 (component is connected directly to
            the MV/LV substation) or 7 (component is connected somewhere in the
            LV grid). The geolocation must be provided as
            :shapely:`Shapely Point object<points>` and the LV grid ID as
            integer.
        comp_type : str
            Type of added component. Can be 'Generator' or 'ChargingPoint'.
            Default: 'Generator'.
        allowed_number_of_comp_per_bus : int
            Specifies, how many generators respectively charging points are
            at most allowed to be placed at the same bus. Default: 2.

        Returns
        -------
        str
            The identifier of the newly connected component.

        Notes
        -----
        For the allocation, loads are selected randomly (sector-wise) using a
        predefined seed to ensure reproducibility.

        """

        global add_func

        def _connect_to_station():
            """
            Connects new component to substation via an own bus.

            """

            # add bus for new component
            if comp_type == "Generator":
                if comp_data["generator_id"] is not None:
                    b = "Bus_Generator_{}".format(comp_data["generator_id"])
                else:
                    b = "Bus_Generator_{}".format(
                        len(self.generators_df))
            else:
                b = "Bus_ChargingPoint_{}".format(
                    len(self.charging_points_df))

            if not type(comp_data["geom"]) is Point:
                geom = wkt_loads(comp_data["geom"])
            else:
                geom = comp_data["geom"]

            self.add_bus(
                bus_name=b,
                v_nom=lv_grid.nominal_voltage,
                x=geom.x,
                y=geom.y,
                lv_grid_id=lv_grid.id,
            )

            # add line to connect new component
            station_bus = lv_grid.station.index[0]
            line_length = geo.calc_geo_dist_vincenty(
                grid_topology=self,
                bus_source=b,
                bus_target=station_bus,
                branch_detour_factor=edisgo_object.config["grid_connection"][
                    "branch_detour_factor"
                ]
            )
            # avoid very short lines by limiting line length to at least 1m
            if line_length < 0.001:
                line_length = 0.001
            # get suitable line type
            line_type, num_parallel = select_cable(
                edisgo_object, "lv", comp_data["p_nom"])
            line_name = self.add_line(
                bus0=station_bus,
                bus1=b,
                length=line_length,
                kind="cable",
                type_info=line_type.name,
                num_parallel=num_parallel
            )

            # add line to equipment changes to track costs
            edisgo_object.results._add_line_to_equipment_changes(
                line=self.lines_df.loc[line_name],
            )

            # add new component
            return add_func(
                bus=b, **comp_data
            )

        def _choose_random_substation_id():
            """
            Returns a random LV grid to connect component in in case no
            substation ID is provided or it does not exist.

            """
            if comp_type == "Generator":
                random.seed(a=comp_data["generator_id"])
            else:
                # ToDo: Seed shouldn't depend on number of charging points, but
                #  there is currently no better solution
                random.seed(a=len(self.charging_points_df))
            lv_grid_id = random.choice(lv_grid_ids)
            return LVGrid(id=lv_grid_id, edisgo_obj=edisgo_object)

        # get list of LV grid IDs
        lv_grid_ids = [_.id for _ in self.mv_grid.lv_grids]

        if comp_type == "Generator":
            add_func = self.add_generator
        elif comp_type == "ChargingPoint":
            add_func = self.add_charging_point
        else:
            logger.error(
                "Component type {} is not a valid option.".format(comp_type)
            )

        if comp_data["mvlv_subst_id"]:

            # if substation ID (= LV grid ID) is given and it matches an
            # existing LV grid ID (i.e. it is no aggregated LV grid), set grid
            # to connect component to to specified grid (in case the component
            # has no geometry it is connected to the grid's station)
            if comp_data["mvlv_subst_id"] in lv_grid_ids:

                # get LV grid
                lv_grid = self._grids[
                    "LVGrid_{}".format(int(comp_data["mvlv_subst_id"]))
                ]

            # if substation ID (= LV grid ID) is given but it does not match an
            # existing LV grid ID a random LV grid to connect in is chosen
            else:
                # ToDo
                # lv_grid = _choose_random_substation_id()
                # warnings.warn(
                #     "Given mvlv_subst_id does not exist, wherefore a random "
                #     "LV Grid ({}) to connect in is chosen.".format(
                #         lv_grid.id
                #     )
                # )
                comp_name = add_func(
                    bus=self.mv_grid.station.index[0],
                    **comp_data
                )
                return comp_name

        # if no MV/LV substation ID is given, choose random LV grid
        else:
            lv_grid = _choose_random_substation_id()
            warnings.warn(
                "Component has no mvlv_subst_id. It is therefore allocated "
                "to a random LV Grid ({}).".format(
                    lv_grid.id
                )
            )

        # v_level 6 -> connect to grid's LV station
        if comp_data["voltage_level"] == 6:
            # if no geom is given, connect directly to LV grid's station, as
            # connecting via separate bus will otherwise throw an error (see
            # _connect_to_station function)
            if ("geom" not in comp_data.keys()) or \
                    ("geom" in comp_data.keys() and not comp_data["geom"]):
                comp_name = add_func(
                    bus=lv_grid.station.index[0], **comp_data
                )
                logger.debug(
                    "Component {} has no geom entry and will be connected "
                    "to grid's LV station.".format(comp_name)
                )
            else:
                comp_name = _connect_to_station()
            return comp_name

        # v_level 7 -> connect in LV grid
        elif comp_data["voltage_level"] == 7:

            # get valid buses to connect new component to
            lv_loads = lv_grid.loads_df
            if comp_type == "Generator":
                if comp_data["p_nom"] <= 0.030:
                    tmp = lv_loads[lv_loads.sector == "residential"]
                    target_buses = tmp.bus.values
                else:
                    tmp = lv_loads[
                        lv_loads.sector.isin(
                            ["industrial", "agricultural", "retail"]
                        )
                    ]
                    target_buses = tmp.bus.values
            else:
                warning = "Sector declaration for LV loads is missing. "\
                           "Using any LV loads as fallback to determine "\
                           f"grid connection for {comp_type}."

                if comp_data["use_case"] == "home":
                    try:
                        tmp = lv_loads[lv_loads.sector == "residential"]
                    except:
                        logging.warning(warning)
                        tmp = lv_loads.copy()
                    target_buses = tmp.bus.values
                elif comp_data["use_case"] == "work":
                    try:
                        tmp = lv_loads[
                            lv_loads.sector.isin(
                                ["industrial", "agricultural", "retail"]
                            )
                        ]
                    except:
                        logging.warning(warning)
                        tmp = lv_loads.copy()
                    target_buses = tmp.bus.values
                else:
                    target_buses = lv_grid.buses_df[
                        ~lv_grid.buses_df.in_building.astype(bool)].index

            # generate random list (unique elements) of possible target buses
            # to connect components to
            if comp_type == "Generator":
                random.seed(a=comp_data["generator_id"])
            else:
                random.seed(
                    a="{}_{}_{}".format(
                        comp_data["use_case"],
                        comp_data["p_nom"],
                        len(lv_grid.charging_points_df)
                    )
                )

            if len(target_buses) > 0:
                lv_buses_rnd = random.sample(
                    sorted(list(target_buses)),
                    len(target_buses))
            else:
                logger.debug(
                    "No valid bus to connect new LV component to. The "
                    "component is therefore connected to random LV bus."
                )
                bus = random.choice(
                    lv_grid.buses_df[
                        ~lv_grid.buses_df.in_building.astype(bool)].index
                )
                comp_name = add_func(
                    bus=bus, **comp_data
                )
                return comp_name

            # search through list of target buses for bus with less
            # than or equal the allowed number of components of the same type
            # already connected to it
            lv_conn_target = None

            while len(lv_buses_rnd) > 0 and lv_conn_target is None:

                lv_bus = lv_buses_rnd.pop()

                # determine number of components of the same type at LV bus
                if comp_type == "Generator":
                    comps_at_bus = self.generators_df[
                        self.generators_df.bus == lv_bus
                    ]
                else:
                    comps_at_bus = self.charging_points_df[
                        self.charging_points_df.bus == lv_bus
                    ]

                # ToDo: Increase number of generators/charging points
                #  allowed at one load in case all loads already have one
                #  generator/charging point
                if len(comps_at_bus) <= allowed_number_of_comp_per_bus:
                    lv_conn_target = lv_bus

            if lv_conn_target is None:
                logger.debug(
                    "No valid connection target found for new component. "
                    "Connected to LV station."
                )
                comp_name = _connect_to_station()
            else:
                comp_name = add_func(
                    bus=lv_conn_target, **comp_data
                )
            return comp_name

    def _connect_mv_bus_to_target_object(self, edisgo_object, bus, target_obj,
                                         line_type, number_parallel_lines):
        """
        Connects given MV bus to given target object (MV line or bus).

        If the target object is a bus, a new line between the two buses is
        created.
        If the target object is a line, the bus is connected to a newly
        created bus (using perpendicular projection) on this line.
        New lines are created using the line type specified through parameter
        `line_type` and using the number of parallel lines specified through
        parameter `number_parallel_lines`.

        Parameters
        ----------
        edisgo_object : :class:`~.EDisGo`
        bus : :pandas:`pandas.Series<Series>`
            Data of bus to connect.
            Series has same rows as columns of
            :attr:`~.network.topology.Topology.buses_df`.
        target_obj : dict
            Dictionary containing the following necessary target object
            information:

                * repr : str
                    Name of line or bus to connect to.
                * shp : :shapely:`Shapely Point object<points>` or \
                :shapely:`Shapely Line object<lines>`
                    Geometry of line or bus to connect to.

        line_type : str
            Line type to use to connect new component with.
        number_parallel_lines : int
            Number of parallel lines to connect new component with.

        Returns
        -------
        str
            Name of the bus the given bus was connected to.

        """

        srid = self.grid_district["srid"]
        bus_shp = transform(geo.proj2equidistant(srid), Point(bus.x, bus.y))

        # MV line is nearest connection point => split old line into 2 segments
        # (delete old line and create 2 new ones)
        if isinstance(target_obj["shp"], LineString):

            line_data = self.lines_df.loc[
                            target_obj["repr"], :
                        ]

            # if line that is split is connected to switch, the line name needs
            # to be adapted in the switch information
            if line_data.name in self.switches_df.branch.values:
                # get switch
                switch_data = self.switches_df[
                    self.switches_df.branch ==
                    line_data.name].iloc[0]
                # get bus to which the new line will be connected
                switch_bus = (switch_data.bus_open
                              if switch_data.bus_open
                                 in line_data.loc[["bus0", "bus1"]].values
                              else switch_data.bus_closed
                              )
            else:
                switch_bus = None

            # find nearest point on MV line
            conn_point_shp = target_obj["shp"].interpolate(
                target_obj["shp"].project(bus_shp)
            )
            conn_point_shp = transform(
                geo.proj2equidistant_reverse(srid), conn_point_shp
            )

            # create new branch tee bus
            branch_tee_repr = "BranchTee_{}".format(target_obj["repr"])
            self.add_bus(
                bus_name=branch_tee_repr,
                v_nom=self.mv_grid.nominal_voltage,
                x=conn_point_shp.x,
                y=conn_point_shp.y,
            )

            # add new line between newly created branch tee and line's bus0
            line_length = geo.calc_geo_dist_vincenty(
                grid_topology=self,
                bus_source=line_data.bus0,
                bus_target=branch_tee_repr,
                branch_detour_factor=edisgo_object.config["grid_connection"][
                    "branch_detour_factor"
                ]
            )
            # avoid very short lines by limiting line length to at least 1m
            if line_length < 0.001:
                line_length = 0.001
            line_name_bus0 = self.add_line(
                bus0=branch_tee_repr,
                bus1=line_data.bus0,
                length=line_length,
                kind=line_data.kind,
                type_info=line_data.type_info,
            )
            # if line connected to switch was split, write new line name to
            # switch data
            if switch_bus and switch_bus == line_data.bus0:
                self.switches_df.loc[
                    switch_data.name, "branch"] = line_name_bus0
            # add line to equipment changes
            edisgo_object.results._add_line_to_equipment_changes(
                line=self.lines_df.loc[line_name_bus0, :],
            )

            # add new line between newly created branch tee and line's bus0
            line_length = geo.calc_geo_dist_vincenty(
                grid_topology=self,
                bus_source=line_data.bus1,
                bus_target=branch_tee_repr,
                branch_detour_factor=edisgo_object.config["grid_connection"][
                    "branch_detour_factor"
                ]
            )
            # avoid very short lines by limiting line length to at least 1m
            if line_length < 0.001:
                line_length = 0.001
            line_name_bus1 = self.add_line(
                bus0=branch_tee_repr,
                bus1=line_data.bus1,
                length=line_length,
                kind=line_data.kind,
                type_info=line_data.type_info,
            )
            # if line connected to switch was split, write new line name to
            # switch data
            if switch_bus and switch_bus == line_data.bus1:
                self.switches_df.loc[
                    switch_data.name, "branch"] = line_name_bus1
            # add line to equipment changes
            edisgo_object.results._add_line_to_equipment_changes(
                line=self.lines_df.loc[line_name_bus1, :],
            )

            # add new line for new bus
            line_length = geo.calc_geo_dist_vincenty(
                grid_topology=self,
                bus_source=bus.name,
                bus_target=branch_tee_repr,
                branch_detour_factor=edisgo_object.config["grid_connection"][
                    "branch_detour_factor"
                ]
            )
            # avoid very short lines by limiting line length to at least 1m
            if line_length < 0.001:
                line_length = 0.001
            new_line_name = self.add_line(
                bus0=branch_tee_repr,
                bus1=bus.name,
                length=line_length,
                kind="cable",
                type_info=line_type,
                num_parallel=number_parallel_lines
            )
            # add line to equipment changes
            edisgo_object.results._add_line_to_equipment_changes(
                line=self.lines_df.loc[new_line_name, :],
            )

            # remove old line from topology and equipment changes
            self.remove_line(line_data.name)
            edisgo_object.results._del_line_from_equipment_changes(
                line_repr=line_data.name
            )

            return branch_tee_repr

        # bus ist nearest connection point
        else:

            # add new branch for satellite (station to station)
            line_length = geo.calc_geo_dist_vincenty(
                grid_topology=self,
                bus_source=bus.name,
                bus_target=target_obj["repr"],
                branch_detour_factor=edisgo_object.config["grid_connection"][
                    "branch_detour_factor"
                ]
            )
            # avoid very short lines by limiting line length to at least 1m
            if line_length < 0.001:
                line_length = 0.001

            new_line_name = self.add_line(
                bus0=target_obj["repr"],
                bus1=bus.name,
                length=line_length,
                kind="cable",
                type_info=line_type,
                num_parallel=number_parallel_lines
            )

            # add line to equipment changes
            edisgo_object.results._add_line_to_equipment_changes(
                line=self.lines_df.loc[new_line_name, :],
            )

            return target_obj["repr"]

    def to_graph(self):
        """
        Returns graph representation of the grid.

        Returns
        -------
        :networkx:`networkx.Graph<network.Graph>`
            Graph representation of the grid as networkx Ordered Graph,
            where lines are represented by edges in the graph, and buses and
            transformers are represented by nodes.

        """
        graph = networkx_helper.translate_df_to_graph(
            self.buses_df,
            self.lines_df,
            self.transformers_df,
        )
        return graph

    def to_csv(self, directory):
        """
        Exports topology to csv files.

        The following attributes are exported:

        * 'loads_df' : Attribute :py:attr:`~loads_df` is saved to
          `loads.csv`.
        * 'generators_df' : Attribute :py:attr:`~generators_df` is saved to
          `generators.csv`.
        * 'charging_points_df' : Attribute :py:attr:`~charging_points_df` is
          saved to `charging_points.csv`.
        * 'storage_units_df' : Attribute :py:attr:`~storage_units_df` is
          saved to `storage_units.csv`.
        * 'transformers_df' : Attribute :py:attr:`~transformers_df` is saved to
          `transformers.csv`.
        * 'transformers_hvmv_df' : Attribute :py:attr:`~transformers_df` is
          saved to `transformers.csv`.
        * 'lines_df' : Attribute :py:attr:`~lines_df` is saved to
          `lines.csv`.
        * 'buses_df' : Attribute :py:attr:`~buses_df` is saved to
          `buses.csv`.
        * 'switches_df' : Attribute :py:attr:`~switches_df` is saved to
          `switches.csv`.
        * 'grid_district' : Attribute :py:attr:`~grid_district` is saved to
          `network.csv`.

        Attributes are exported in a way that they can be directly imported to
        pypsa.

        Parameters
        ----------
        directory : str
            Path to save topology to.

        """
        os.makedirs(directory, exist_ok=True)
        if not self.loads_df.empty:
            self.loads_df.to_csv(os.path.join(directory, "loads.csv"))
        if not self.generators_df.empty:
            self.generators_df.to_csv(
                os.path.join(directory, "generators.csv")
            )
        if not self.charging_points_df.empty:
            self.charging_points_df.to_csv(
                os.path.join(directory, "charging_points.csv")
            )
        if not self.storage_units_df.empty:
            self.storage_units_df.to_csv(
                os.path.join(directory, "storage_units.csv")
            )
        if not self.transformers_df.empty:
            self.transformers_df.rename(
                {"x_pu": "x", "r_pu": "r"}, axis=1
            ).to_csv(os.path.join(directory, "transformers.csv"))
        if not self.transformers_hvmv_df.empty:
            self.transformers_hvmv_df.rename(
                {"x_pu": "x", "r_pu": "r"}, axis=1
            ).to_csv(os.path.join(directory, "transformers_hvmv.csv"))
        self.lines_df.to_csv(os.path.join(directory, "lines.csv"))
        self.buses_df.to_csv(os.path.join(directory, "buses.csv"))
        if not self.switches_df.empty:
            self.switches_df.to_csv(os.path.join(directory, "switches.csv"))

        network = {"name": self.mv_grid.id}
        network.update(self._grid_district)
        pd.DataFrame([network]).set_index("name").rename(
            {
                "geom": "mv_grid_district_geom",
                "population": "mv_grid_district_population",
            },
            axis=1,
        ).to_csv(os.path.join(directory, "network.csv"))

    def from_csv(self, directory, edisgo_obj):
        """
        Restores topology from csv files.

        Parameters
        ----------
        directory : str
            Path to topology csv files.

        """
        self.buses_df = pd.read_csv(
            os.path.join(directory, "buses.csv"),
            index_col=0
        )
        self.lines_df = pd.read_csv(
            os.path.join(directory, "lines.csv"),
            index_col=0
        )
        if os.path.exists(os.path.join(directory, "loads.csv")):
            self.loads_df = pd.read_csv(
                os.path.join(directory, "loads.csv"),
                index_col=0
            )
        if os.path.exists(os.path.join(directory, "generators.csv")):
            generators_df = pd.read_csv(
                os.path.join(directory, "generators.csv"),
                index_col=0
            )
            # delete slack if it was included
            slack = generators_df.loc[
                generators_df.control == "Slack"].index
            self.generators_df = generators_df.drop(slack)
        if os.path.exists(os.path.join(directory, "charging_points.csv")):
            self.charging_points_df = pd.read_csv(
                os.path.join(directory, "charging_points.csv"),
                index_col=0
            )
        if os.path.exists(os.path.join(directory, "storage_units.csv")):
            self.storage_units_df = pd.read_csv(
                os.path.join(directory, "storage_units.csv"),
                index_col=0
            )
        if os.path.exists(os.path.join(directory, "transformers.csv")):
            self.transformers_df = pd.read_csv(
                os.path.join(directory, "transformers.csv"),
                index_col=0
            ).rename(
                columns={"x": "x_pu",
                         "r": "r_pu"}
            )
        if os.path.exists(os.path.join(directory, "transformers_hvmv.csv")):
            self.transformers_hvmv_df = pd.read_csv(
                os.path.join(directory, "transformers_hvmv.csv"),
                index_col=0
            ).rename(
                columns={"x": "x_pu",
                         "r": "r_pu"}
            )
        if os.path.exists(os.path.join(directory, "switches.csv")):
            self.switches_df = pd.read_csv(
                os.path.join(directory, "switches.csv"),
                index_col=0
            )

        # import network data
        network = pd.read_csv(os.path.join(directory, "network.csv")).\
            rename(columns={
                "mv_grid_district_geom": "geom",
                "mv_grid_district_population": "population",
            })
        self.grid_district = {
            "population": network.population[0],
            "geom": wkt_loads(network.geom[0]),
            "srid": network.srid[0],
        }
        # set up medium voltage grid
        self.mv_grid = MVGrid(
            edisgo_obj=edisgo_obj,
            id=network['name'].values[0]
        )
        self._grids = {}
        self._grids[
            str(self.mv_grid)
        ] = self.mv_grid
        # set up low voltage grids
        lv_grid_ids = set(self.buses_df.lv_grid_id.dropna())
        for lv_grid_id in lv_grid_ids:
            lv_grid = LVGrid(id=lv_grid_id, edisgo_obj=edisgo_obj)
            self.mv_grid._lv_grids.append(lv_grid)
            self._grids[str(lv_grid)] = lv_grid

        # Check data integrity
        _validate_ding0_grid_import(edisgo_obj.topology)

    def __repr__(self):
        return "Network topology " + str(self.id)<|MERGE_RESOLUTION|>--- conflicted
+++ resolved
@@ -1347,18 +1347,12 @@
                         line_data.U_n == self.buses_df.loc[bus0, "v_nom"]
                     ]
                 ).iloc[0, :]
-<<<<<<< HEAD
             x = calculate_line_reactance(
                 line_data.L_per_km, length, num_parallel)
             r = calculate_line_resistance(
                 line_data.R_per_km, length, num_parallel)
             s_nom = calculate_apparent_power(
                 line_data.U_n, line_data.I_max_th, num_parallel)
-=======
-            x = calculate_line_reactance(line_data.L_per_km, length)
-            r = calculate_line_resistance(line_data.R_per_km, length)
-            s_nom = calculate_apparent_power(line_data.U_n, line_data.I_max_th)
->>>>>>> 6f7f823d
 
         # generate line name and check uniqueness
         line_name = "Line_{}_{}".format(bus0, bus1)
