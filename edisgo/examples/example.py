--- conflicted
+++ resolved
@@ -104,7 +104,3 @@
 # nx.draw_spectral(list(network.mv_grid.lv_grids)[0].graph)
 
 # ToDo: Möglichkeit MV und LV getrennt zu rechnen
-<<<<<<< HEAD
-# ToDo: Abbruchkriterium einführen - Anzahl paralleler lines
-=======
->>>>>>> af91fcbd
