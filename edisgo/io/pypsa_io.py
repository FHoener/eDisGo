"""
This module provides tools to convert graph based representation of the network
topology to PyPSA data model. Call :func:`to_pypsa` to retrieve the PyPSA network
container.
"""

import numpy as np
import pandas as pd
from math import sqrt
from pypsa import Network as PyPSANetwork
from pypsa.io import import_series_from_dataframe
from networkx import connected_components
import collections


def to_pypsa(grid_object, timesteps, **kwargs):
    """
    Export edisgo object to PyPSA Network

    For details from a user perspective see API documentation of
    :meth:`~edisgo.EDisGo.analyze` of the API class
    :class:`~.edisgo.EDisGo`.

    Translating eDisGo's network topology to PyPSA representation is structured
    into translating the topology and adding time series for components of the
    network. In both cases translation of MV network only (`mode='mv'`,
    `mode='mvlv'`), LV network only(`mode='lv'`), MV and LV (`mode=None`)
    share some code. The code is organized as follows:

    * Medium-voltage only (`mode='mv'`): All medium-voltage network components
      are exported including the medium voltage side of LV station.
      Transformers are not exported in this mode. LV network load
      and generation is considered using :func:`append_lv_components`.
      Time series are collected and imported to PyPSA network.
    * Medium-voltage including transformers (`mode='mvlv'`). Works similar as
      the first mode, only attaching LV components to the LV side of the
      LVStation and therefore also adding the transformers to the PyPSA network.
    * Low-voltage only (`mode='lv'`): LV network topology including the MV-LV
      transformer is exported. The slack is defind at primary side of the MV-LV
      transformer.
    * Both level MV+LV (`mode=None`): The entire network topology is translated to
      PyPSA in order to perform a complete power flow analysis in both levels
      together. First, both network levels are translated seperately and then
      merged. Time series are obtained at once for both network levels.

    This PyPSA interface is aware of translation errors and performs so checks
    on integrity of data converted to PyPSA network representation

    * Sub-graphs/ Sub-networks: It is ensured the network has no islanded parts
    * Completeness of time series: It is ensured each component has a time
      series
    * Buses available: Each component (load, generator, line, transformer) is
      connected to a bus. The PyPSA representation is check for completeness of
      buses.
    * Duplicate labels in components DataFrames and components' time series
      DataFrames

    Parameters
    ----------
    grid_object: :class:`~.EDisGo` or :class:`~.network.grids.Grid`
        EDisGo or grid object
    mode : str
        Determines network levels that are translated to
        `PyPSA network representation
        <https://www.pypsa.org/doc/components.html#network>`_. Specify

        * None to export MV and LV network levels. None is the default.
        * 'mv' to export MV network level only. This includes cumulative load
          and generation from underlying LV network aggregated at respective LV
          station's primary side.
        * 'mvlv' to export MV network level only. This includes cumulative load
          and generation from underlying LV network aggregated at respective LV
          station's secondary side.
          #ToDo change name of this mode or use kwarg to define where to aggregate lv loads and generation
        * 'lv' to export specified LV network only.
    timesteps : :pandas:`pandas.DatetimeIndex<DatetimeIndex>` or \
        :pandas:`pandas.Timestamp<Timestamp>`
        Timesteps specifies which time steps to export to pypsa representation
        and use in power flow analysis.

    Other Parameters
    -----------------
    use_seed : bool
        Use a seed for the initial guess for the Newton-Raphson algorithm.
        Only available when MV level is included in the power flow analysis.
        If True, uses voltage magnitude results of previous power flow
        analyses as initial guess in case of PQ buses. PV buses currently do
        not occur and are therefore currently not supported.
        Default: False.

    Returns
    -------
    :pypsa:`pypsa.Network<network>`
        The `PyPSA network
        <https://www.pypsa.org/doc/components.html#network>`_ container.

    """

    def _set_slack(grid):
        """
        Sets slack at given grid's station secondary side.

        It is assumed that bus of secondary side is always given in
        transformer's bus1.

        Parameters
        -----------
        grid : :class:`~.network.grids.Grid`
            Low or medium voltage grid to position slack in.

        Returns
        -------
        """
        slack_bus = grid.transformers_df.bus1.iloc[0]
        return pd.DataFrame(
            data={"bus": slack_bus, "control": "Slack"},
            index=["Generator_slack"],
        )

    mode = kwargs.get("mode", None)
    aggregate_loads = kwargs.get("aggregate_loads", None)
    aggregate_generators = kwargs.get("aggregate_generators", None)
    aggregate_storages = kwargs.get("aggregate_storages", None)
    aggregated_lv_components = {"Generator": {}, "Load": {}, "StorageUnit": {}}

    # check if timesteps is array-like, otherwise convert to list (necessary
    # to obtain a dataframe when using .loc in time series functions)
    if not hasattr(timesteps, "__len__"):
        timesteps = [timesteps]

    # create power flow problem
    pypsa_network = PyPSANetwork()
    pypsa_network.set_snapshots(timesteps)

    # define edisgo_obj, buses_df, slack_df and components for each use case
    if mode is None:

        pypsa_network.mode = "mv"

        edisgo_obj = grid_object
        buses_df = grid_object.topology.buses_df.loc[:, ["v_nom"]]
        slack_df = _set_slack(edisgo_obj.topology.mv_grid)

        components = {
            "Load": grid_object.topology.loads_df.loc[
                :, ["bus", "peak_load"]
            ].rename(columns={"peak_load": "p_set"}).append(
                grid_object.topology.charging_points_df.loc[
                :, ['bus', 'p_nom']].rename(
                    columns={'p_nom': 'p_set'})),
            "Generator": grid_object.topology.generators_df.loc[
                :, ["bus", "control", "p_nom"]
            ],
            "StorageUnit": grid_object.topology.storage_units_df.loc[
                :, ["bus", "control"]
            ],
            "Line": grid_object.topology.lines_df.loc[
                :,
                ["bus0", "bus1", "x", "r", "s_nom", "num_parallel", "length"],
            ],
            "Transformer": grid_object.topology.transformers_df.loc[
                :, ["bus0", "bus1", "x_pu", "r_pu", "type_info", "s_nom"]
            ].rename(columns={"r_pu": "r", "x_pu": "x"}),
        }

    elif "mv" in mode:

        pypsa_network.mode = "mv"

        edisgo_obj = grid_object.edisgo_obj
        buses_df = grid_object.buses_df.loc[:, ["v_nom"]]
        slack_df = _set_slack(grid_object)

        # MV components
        mv_components = _get_grid_component_dict(grid_object)
        mv_components["Generator"][
            "fluctuating"
        ] = grid_object.generators_df.type.isin(["solar", "wind"])

        if mode == "mv":
            mv_components["Transformer"] = pd.DataFrame()
        elif mode == "mvlv":
            # get all MV/LV transformers
            mv_components[
                "Transformer"
            ] = edisgo_obj.topology.transformers_df.loc[
                :, ["bus0", "bus1", "x_pu", "r_pu", "type_info", "s_nom"]
            ].rename(
                columns={"r_pu": "r", "x_pu": "x"}
            )
        else:
            raise ValueError("Provide proper mode for mv network export.")

        # LV components
        lv_components_to_aggregate = {
            "Load": ["loads_df", "charging_points_df"],
            "Generator": ["generators_df"],
            "StorageUnit": ["storage_units_df"],
        }
        lv_components = {
            key: pd.DataFrame() for key in lv_components_to_aggregate
        }

        for lv_grid in grid_object.lv_grids:
            if mode == "mv":
                # get primary side of station to append loads and generators to
                station_bus = grid_object.buses_df.loc[
                    lv_grid.transformers_df.bus0.unique()
                ]
            elif mode == "mvlv":
                # get secondary side of station to append loads and generators
                # to
                station_bus = lv_grid.buses_df.loc[
                    [lv_grid.transformers_df.bus1.unique()[0]]
                ]
                buses_df = buses_df.append(station_bus.loc[:, ["v_nom"]])
            # handle one gate components
            for comp, dfs in lv_components_to_aggregate.items():
                comps = pd.DataFrame()
                for df in dfs:
                    comps_tmp=getattr(lv_grid, df).copy()
                    if df == "charging_points_df":
                        comps_tmp['sector'] = 'EV_charging'
                        comps_tmp=comps_tmp.rename(columns={'p_nom': 'peak_load'})
                    comps = comps.append(comps_tmp)
                comps.bus = station_bus.index.values[0]
                aggregated_lv_components[comp].update(
                    _append_lv_components(
                        comp,
                        comps,
                        lv_components,
                        repr(lv_grid),
                        aggregate_loads=aggregate_loads,
                        aggregate_generators=aggregate_generators,
                        aggregate_storages=aggregate_storages,
                    )
                )

        # merge components
        components = collections.defaultdict(pd.DataFrame)
        for comps in (mv_components, lv_components):
            for key, value in comps.items():
                components[key] = components[key].append(value)

    elif mode == "lv":

        pypsa_network.mode = "lv"

        edisgo_obj = grid_object.edisgo_obj
        buses_df = grid_object.buses_df.loc[:, ["v_nom"]]
        slack_df = _set_slack(grid_object)

        components = _get_grid_component_dict(grid_object)
    else:
        raise ValueError(
            "Provide proper mode or leave it empty to export "
            "entire network topology."
        )

    # import network topology to PyPSA network
    # buses are created first to avoid warnings
    pypsa_network.import_components_from_dataframe(buses_df, "Bus")
    pypsa_network.import_components_from_dataframe(slack_df, "Generator")
    for k, comps in components.items():
        pypsa_network.import_components_from_dataframe(comps, k)

    # import time series to PyPSA network

    # set all voltages except for slack
    import_series_from_dataframe(
        pypsa_network,
        _buses_voltage_set_point(
            edisgo_obj,
            buses_df.index,
            slack_df.loc["Generator_slack", "bus"],
            timesteps,
        ),
        "Bus",
        "v_mag_pu_set",
    )

    # set slack time series
    slack_ts = pd.DataFrame(
        data=[0] * len(timesteps),
        columns=[slack_df.index[0]],
        index=timesteps,
    )
    import_series_from_dataframe(
        pypsa_network, slack_ts, "Generator", "p_set"
    )
    import_series_from_dataframe(
        pypsa_network, slack_ts, "Generator", "q_set"
    )

    # set generator time series in pypsa
    if len(components["Generator"].index) > 0:
        if len(aggregated_lv_components["Generator"]) > 0:
            (
                generators_timeseries_active,
                generators_timeseries_reactive,
            ) = _get_timeseries_with_aggregated_elements(
                edisgo_obj,
                timesteps,
                ["generators"],
                components["Generator"].index,
                aggregated_lv_components["Generator"],
            )
        else:
            generators_timeseries_active = edisgo_obj.timeseries.generators_active_power.loc[
                timesteps, components["Generator"].index
            ]
            generators_timeseries_reactive = edisgo_obj.timeseries.generators_reactive_power.loc[
                timesteps, components["Generator"].index
            ]

        import_series_from_dataframe(
            pypsa_network, generators_timeseries_active, "Generator", "p_set"
        )
        import_series_from_dataframe(
            pypsa_network, generators_timeseries_reactive, "Generator", "q_set"
        )

    if len(components["Load"].index) > 0:
        if len(aggregated_lv_components["Load"]) > 0:
            (
                loads_timeseries_active,
                loads_timeseries_reactive,
            ) = _get_timeseries_with_aggregated_elements(
                edisgo_obj,
                timesteps,
                ["loads", "charging_points"],
                components["Load"].index,
                aggregated_lv_components["Load"],
            )
        else:
            loads_timeseries_active = pd.concat(
                [edisgo_obj.timeseries.loads_active_power,
                 edisgo_obj.timeseries.charging_points_active_power
                 ], axis=1).loc[timesteps, components["Load"].index]
            loads_timeseries_reactive = pd.concat(
                [edisgo_obj.timeseries.loads_reactive_power,
                 edisgo_obj.timeseries.charging_points_reactive_power
                 ], axis=1).loc[timesteps, components["Load"].index]
        import_series_from_dataframe(
            pypsa_network, loads_timeseries_active, "Load", "p_set"
        )
        import_series_from_dataframe(
            pypsa_network, loads_timeseries_reactive, "Load", "q_set"
        )

    if len(components["StorageUnit"].index) > 0:
        if len(aggregated_lv_components["StorageUnit"]) > 0:
            (
                storages_timeseries_active,
                storages_timeseries_reactive,
            ) = _get_timeseries_with_aggregated_elements(
                edisgo_obj,
                timesteps,
                ["storage_units"],
                components["StorageUnit"].index,
                aggregated_lv_components["StorageUnit"],
            )
        else:
            storages_timeseries_active = edisgo_obj.timeseries.storage_units_active_power.loc[
                timesteps, components["StorageUnit"].index
            ]
            storages_timeseries_reactive = edisgo_obj.timeseries.storage_units_reactive_power.loc[
                timesteps, components["StorageUnit"].index
            ]
        import_series_from_dataframe(
            pypsa_network,
            storages_timeseries_active.apply(pd.to_numeric),
            "StorageUnit",
            "p_set",
        )
        import_series_from_dataframe(
            pypsa_network,
            storages_timeseries_reactive.apply(pd.to_numeric),
            "StorageUnit",
            "q_set",
        )

    if kwargs.get("use_seed", False) and pypsa_network.mode == "mv":
        set_seed(edisgo_obj, pypsa_network)

    _check_integrity_of_pypsa(pypsa_network)

    return pypsa_network


def set_seed(edisgo_obj, pypsa_network):
    """
    Set initial guess for the Newton-Raphson algorithm.

    In `PyPSA <https://pypsa.readthedocs.io/en/latest/index.html/>`_ an
    initial guess for the Newton-Raphson algorithm used in the power flow
    analysis can be provided to speed up calculations.
    For PQ buses, which besides the slack bus, is the only bus type in
    edisgo, voltage magnitude and angle need to be guessed. If the power
    flow was already conducted for the required time steps and buses, the
    voltage magnitude and angle results from previously conducted power
    flows stored in :attr:`~.network.results.Results.pfa_v_mag_pu_seed` and
    :attr:`~.network.results.Results.pfa_v_ang_seed` are used
    as the initial guess. Always the latest power flow calculation is used
    and only results from power flow analyses including the MV level are
    considered, as analysing single LV grids is currently not in the focus
    of edisgo and does not require as much speeding up, as analysing single
    LV grids is usually already quite quick.
    If for some buses or time steps no power flow results are available,
    default values are used. For the voltage magnitude the default value is 1
    and for the voltage angle 0.

    Parameters
    ----------
    edisgo_obj : :class:`~.EDisGo`
    pypsa_network : :pypsa:`pypsa.Network<network>`
        Pypsa network in which seed is set.

    """

    # get all PQ buses for which seed needs to be set
    pq_buses = pypsa_network.buses[pypsa_network.buses.control == "PQ"].index

    # get voltage magnitude and angle results from previous power flow analyses
    pfa_v_mag_pu_seed = edisgo_obj.results.pfa_v_mag_pu_seed
    pfa_v_ang_seed = edisgo_obj.results.pfa_v_ang_seed

    # get busses seed cannot be set for from previous power flow analyses
    # and add default values for those
    buses_missing = [_ for _ in pq_buses if _ not in pfa_v_mag_pu_seed.columns]
    if len(buses_missing) > 0:
        pfa_v_mag_pu_seed = pd.concat(
            [pfa_v_mag_pu_seed,
             pd.DataFrame(
                 data=1.,
                 columns=buses_missing,
                 index=pfa_v_ang_seed.index
             )],
            axis=1
        )
        pfa_v_ang_seed = pd.concat(
            [pfa_v_ang_seed,
             pd.DataFrame(
                 data=0.,
                 columns=buses_missing,
                 index=pfa_v_ang_seed.index
             )],
            axis=1
        )
    # select only PQ buses
    pfa_v_mag_pu_seed = pfa_v_mag_pu_seed.loc[:, pq_buses]
    pfa_v_ang_seed = pfa_v_ang_seed.loc[:, pq_buses]

    # get time steps seed cannot be set for from previous power flow analyses
    # and add default values for those
    ts_missing = [_ for _ in pypsa_network.snapshots
                  if _ not in pfa_v_mag_pu_seed.index]
    if len(ts_missing) > 0:
        pfa_v_mag_pu_seed = pd.concat(
            [pfa_v_mag_pu_seed,
             pd.DataFrame(
                 data=1.,
                 columns=pq_buses,
                 index=ts_missing
             )],
            axis=0
        )
        pfa_v_ang_seed = pd.concat(
            [pfa_v_ang_seed,
             pd.DataFrame(
                 data=0.,
                 columns=pq_buses,
                 index=ts_missing
             )],
            axis=0
        )
    # select only snapshots
    pfa_v_mag_pu_seed = pfa_v_mag_pu_seed.loc[pypsa_network.snapshots, :]
    pfa_v_ang_seed = pfa_v_ang_seed.loc[pypsa_network.snapshots, :]

    pypsa_network.buses_t.v_mag_pu = pfa_v_mag_pu_seed
    pypsa_network.buses_t.v_ang = pfa_v_ang_seed


def _get_grid_component_dict(grid_object):
    """
    Method to extract component dictionary from given grid object. Components
    are devided into "Load", "Generator", "StorageUnit" and "Line". Used for
    translation into pypsa network.

    Parameters
    ----------
    grid_object: MV or LV grid object

    Returns
    -------
    dict
        Component dictionary divided into "Load", "Generator", "StorageUnit"
        and "Line"
    """
    components = {
        "Load": grid_object.loads_df.loc[:, ["bus", "peak_load"]].rename(
            columns={"peak_load": "p_set"}).append(
            grid_object.charging_points_df.loc[:, ['bus', 'p_nom']].rename(
                columns={'p_nom': 'p_set'})
        ),
        "Generator": grid_object.generators_df.loc[
                     :, ["bus", "control", "p_nom"]
                     ],
        "StorageUnit": grid_object.storage_units_df.loc[
                       :, ["bus", "control"]
                       ],
        "Line": grid_object.lines_df.loc[
                :,
                ["bus0", "bus1", "x", "r", "s_nom", "num_parallel", "length"],
                ],
    }
    return components


def _append_lv_components(
    comp,
    comps,
    lv_components,
    lv_grid_name,
    aggregate_loads=None,
    aggregate_generators=None,
    aggregate_storages=None,
):
    """
    Method to append lv components to component dictionary. Used when only
    exporting mv grid topology. All underlaying LV components of an LVGrid are
    then connected to one side of the LVStation. If required, the LV components
    can be aggregated in different modes. As an example, loads can be
    aggregated sector-wise or all loads can be aggregated into one
    representative load. The sum of p_nom or peak_load of all cumulated
    components is calculated.

    Parameters
    ----------
    comp: str
        indicator for component type, can be 'Load', 'Generator' or
        'StorageUnit'
    comps: `pandas.DataFrame<DataFrame>`
        component dataframe of elements to be aggregated
    lv_components: dict
        dictionary of LV grid components, keys are the 'Load', 'Generator' and
        'StorageUnit'
    lv_grid_name: str
        representative of LV grid of which components are aggregated
    aggregate_loads: str
        mode for load aggregation, can be 'sectoral' aggregating the loads
        sector-wise or 'all' aggregating all loads into one. Defaults to None,
        not aggregating loads but appending them to the station one by one.
    aggregate_generators: str
        mode for generator aggregation, can be 'type' resulting in
        aggregated generator for each generator type, 'curtailable' aggregating
        'solar' and 'wind' generators into one and all other generators into
        another generator. Defaults to None, when no aggregation is undertaken
        and generators are addded one by one.
    aggregate_storages: str
        mode for storage unit aggregation. Can be 'all' where all storage units
        in the grid are replaced by one storage. Defaults to None, where no
        aggregation is conducted and storage units are added one by one.

    Returns
    -------
    dict
        dict of aggregated elements for timeseries creation. Keys are names
        of aggregated elements and entries is a list of the names of all
        components aggregated in that respective key component.
        An example could look the following way:
        {'LVGrid_1_loads':
            ['Load_agricultural_LVGrid_1_1', 'Load_retail_LVGrid_1_2']}
    """
    aggregated_elements = {}
    if len(comps) > 0:
        bus = comps.bus.unique()[0]
    else:
        return {}
    if comp == "Load":
        if aggregate_loads is None:
            comps_aggr = comps.loc[:, ["bus", "peak_load"]].rename(
                columns={"peak_load": "p_set"}
            )
        elif aggregate_loads == "sectoral":
            comps_aggr = (
                comps.loc[:, ["peak_load", "sector"]].groupby("sector")
                .sum()
                .rename(columns={"peak_load": "p_set"})
                .loc[:, ["p_set"]]
            )
            for sector in comps_aggr.index.values:
                aggregated_elements[lv_grid_name + "_" + sector] = comps[
                    comps.sector == sector
                ].index.values
            comps_aggr.index = lv_grid_name + "_" + comps_aggr.index
            comps_aggr["bus"] = bus
        elif aggregate_loads == "all":
            comps_aggr = pd.DataFrame(
                {"bus": [bus], "p_set": [sum(comps.peak_load)]},
                index=[lv_grid_name + "_loads"],
            )
            aggregated_elements[lv_grid_name + "_loads"] = comps.index.values
        else:
            raise ValueError("Aggregation type for loads invalid.")
        lv_components[comp] = lv_components[comp].append(comps_aggr)
    elif comp == "Generator":
        flucts = ["wind", "solar"]
        if aggregate_generators is None:
            comps_aggr = comps.loc[:, ["bus", "control", "p_nom"]]
            comps_aggr["fluctuating"] = comps.type.isin(flucts)
        elif aggregate_generators == "type":
            comps_aggr = comps.groupby("type").sum().reindex(columns=["bus", "control", "p_nom"])
            comps_aggr.bus = bus
            comps_aggr.control = "PQ"
            comps_aggr["fluctuating"] = comps_aggr.index.isin(flucts)
            for gen_type in comps_aggr.index.values:
                aggregated_elements[lv_grid_name + "_" + gen_type] = comps[
                    comps.type == gen_type
                ].index.values
            comps_aggr.index = lv_grid_name + "_" + comps_aggr.index
        elif aggregate_generators == "curtailable":
            comps_fluct = comps[comps.type.isin(flucts)]
            comps_disp = comps[~comps.index.isin(comps_fluct.index)]
            comps_aggr = pd.DataFrame(columns=["bus", "control", "p_nom"])
            if len(comps_fluct) > 0:
                comps_aggr = comps_aggr.append(
                    pd.DataFrame(
                        {
                            "bus": [bus],
                            "control": ["PQ"],
                            "p_nom": [sum(comps_fluct.p_nom)],
                            "fluctuating": [True],
                        },
                        index=[lv_grid_name + "_fluctuating"],
                    )
                )
                aggregated_elements[
                    lv_grid_name + "_fluctuating"
                ] = comps_fluct.index.values
            if len(comps_disp) > 0:
                comps_aggr = comps_aggr.append(
                    pd.DataFrame(
                        {
                            "bus": [bus],
                            "control": ["PQ"],
                            "p_nom": [sum(comps_disp.p_nom)],
                            "fluctuating": [False],
                        },
                        index=[lv_grid_name + "_dispatchable"],
                    )
                )
                aggregated_elements[
                    lv_grid_name + "_dispatchable"
                ] = comps_disp.index.values
        elif aggregate_generators == "all":
            comps_aggr = pd.DataFrame(
                {
                    "bus": [bus],
                    "control": ["PQ"],
                    "p_nom": [sum(comps.p_nom)],
                    "fluctuating": [
                        True
                        if (comps.type.isin(flucts)).all()
                        else False
                        if ~comps.type.isin(flucts).any()
                        else "Mixed"
                    ],
                },
                index=[lv_grid_name + "_generators"],
            )
            aggregated_elements[
                lv_grid_name + "_generators"
            ] = comps.index.values
        else:
            raise ValueError("Aggregation type for generators invalid.")
        lv_components[comp] = lv_components[comp].append(comps_aggr)
    elif comp == "StorageUnit":
        if aggregate_storages == None:
            comps_aggr = comps.loc[:, ["bus", "control"]]
        elif aggregate_storages == "all":
            comps_aggr = pd.DataFrame(
                {"bus": [bus], "control": ["PQ"]},
                index=[lv_grid_name + "_storages"],
            )
            aggregated_elements[
                lv_grid_name + "_storages"
            ] = comps.index.values
        else:
            raise ValueError("Aggregation type for storages invalid.")
        lv_components[comp] = lv_components[comp].append(comps_aggr)
    else:
        raise ValueError("Component type not defined.")

    return aggregated_elements


def _get_timeseries_with_aggregated_elements(
    edisgo_obj, timesteps, element_types, elements, aggr_dict
):
    """
    Creates timeseries for aggregated LV components by summing up the single
    timeseries and adding the respective entry to edisgo_obj.timeseries.

    Parameters
    ----------
    edisgo_obj: :class:`~.self.edisgo.EDisGo`
        the eDisGo network container
    timesteps: timesteps of format :pandas:`pandas.Timestamp<Timestamp>`
        index timesteps for component's load or generation timeseries
    element_types: list of str
        type of element which was aggregated. Can be 'loads', 'generators' or
        'storage_units'
    elements: `pandas.DataFrame<DataFrame>`
        component dataframe of all elements for which timeseries are added
    aggr_dict: dict
        dictionary containing aggregated elements as values and the
        representing new component as key. See :meth:`_append_lv_components`
        for structure of dictionary.

    Returns
    -------
    tuple of `pandas.DataFrame<DataFrame>`
        active and reactive power timeseries for chosen elements. Dataframes
        with timesteps as index and name of elements as columns.
    """
    # get relevant timeseries
    elements_timeseries_active_all = pd.DataFrame()
    elements_timeseries_reactive_all = pd.DataFrame()
    for element_type in element_types:
        elements_timeseries_active_all = pd.concat(
            [elements_timeseries_active_all,
             getattr(edisgo_obj.timeseries, element_type + "_active_power")],
            axis=1)
        elements_timeseries_reactive_all = pd.concat(
            [elements_timeseries_reactive_all,
             getattr(edisgo_obj.timeseries, element_type + "_reactive_power")],
            axis=1)
    # handle not aggregated elements
    non_aggregated_elements = elements[~elements.isin(aggr_dict.keys())]
    # get timeseries for non aggregated elements
    elements_timeseries_active = elements_timeseries_active_all.loc[
        timesteps, non_aggregated_elements]
    elements_timeseries_reactive = elements_timeseries_reactive_all.loc[
        timesteps, non_aggregated_elements]
    # append timeseries for aggregated elements
    for aggr_gen in aggr_dict.keys():
        elements_timeseries_active[aggr_gen] = elements_timeseries_active_all.\
        loc[timesteps, aggr_dict[aggr_gen]].sum(axis=1)

        elements_timeseries_reactive[aggr_gen] = \
            elements_timeseries_reactive_all.loc[
                timesteps, aggr_dict[aggr_gen]].sum(axis=1)
    return elements_timeseries_active, elements_timeseries_reactive


def _buses_voltage_set_point(edisgo_obj, buses, slack_bus, timesteps):
    """
    Time series in PyPSA compatible format for bus instances

    Set all buses except for the slack bus to voltage of 1 p.u. (it is assumed
    this setting is entirely ignored during solving the power flow problem).
    The slack bus voltage is set based on a given HV/MV transformer offset and
    a control deviation, both defined in the config files. The control
    deviation is added to the offset in the reverse power flow case and
    subtracted from the offset in the heavy load flow case.

    Parameters
    ----------
    edisgo_obj: :class:`~.self.edisgo.EDisGo`
        The eDisGo model overall container
    timesteps : array_like
        Timesteps is an array-like object with entries of type
        :pandas:`pandas.Timestamp<Timestamp>` specifying which time steps
        to export to pypsa representation and use in power flow analysis.
    buses : list
        Buses names
    slack_bus : str

    Returns
    -------
    :pandas:`pandas.DataFrame<DataFrame>`
        Time series table in PyPSA format
    """

    # set all buses to nominal voltage
    v_nom = pd.DataFrame(1, columns=buses, index=timesteps)

    # set slack bus to operational voltage (includes offset and control
    # deviation)
    control_deviation = edisgo_obj.config[
        "grid_expansion_allowed_voltage_deviations"
    ]["hv_mv_trafo_control_deviation"]
    if control_deviation != 0:
        control_deviation_ts = edisgo_obj.timeseries.timesteps_load_feedin_case.apply(
            lambda _: control_deviation
            if _ == "feedin_case"
            else -control_deviation
        ).loc[
            timesteps
        ]
    else:
        control_deviation_ts = pd.Series(0, index=timesteps)

    slack_voltage_pu = (
        control_deviation_ts
        + 1
        + edisgo_obj.config["grid_expansion_allowed_voltage_deviations"][
            "hv_mv_trafo_offset"
        ]
    )

    v_nom.loc[timesteps, slack_bus] = slack_voltage_pu

    return v_nom


def _check_integrity_of_pypsa(pypsa_network):
    """
    Checks whether the provided pypsa network is calculable.

    Isolated nodes,
    duplicate labels, that every load, generator and storage unit has a
    time series for active and reactive power, and completeness of buses and branch elements are checked.

    Parameters
    ----------
    pypsa_network: :pypsa:`pypsa.Network<network>`
        The `PyPSA network
        <https://www.pypsa.org/doc/components.html#network>`_ container.

    """

    # check for sub-networks
    subgraphs = list(
        pypsa_network.graph().subgraph(c)
        for c in connected_components(pypsa_network.graph())
    )
    pypsa_network.determine_network_topology()

    if len(subgraphs) > 1 or len(pypsa_network.sub_networks) > 1:
        raise ValueError("The pypsa graph has isolated nodes or edges.")

    # check for duplicate labels of components
    comps_dfs = [pypsa_network.buses,
                 pypsa_network.generators,
                 pypsa_network.loads,
                 pypsa_network.storage_units,
                 pypsa_network.transformers,
                 pypsa_network.lines]
    for comp_type in comps_dfs:
        if any(comp_type.index.duplicated()):
            raise ValueError(
                "Pypsa network has duplicated entries: {}.".format(
                    comp_type.index.duplicated())
            )

    # check consistency of topology and time series data
    comp_df_dict = {
        # exclude Slack from check
        "gens": pypsa_network.generators[
            pypsa_network.generators.control != "Slack"],
        "loads": pypsa_network.loads,
        "storage_units": pypsa_network.storage_units}
    comp_ts_dict = {
        "gens": pypsa_network.generators_t,
        "loads": pypsa_network.loads_t,
        "storage_units": pypsa_network.storage_units_t}
    for comp_type, ts in comp_ts_dict.items():
        for i in ["p_set", "q_set"]:
            missing = comp_df_dict[comp_type].loc[
                ~comp_df_dict[comp_type].index.isin(
                    ts[i].dropna(axis=1).columns
                )
            ]
            if not missing.empty:
                raise ValueError(
                    "The following components have no `{}` time "
                    "series.".format(
                        missing.index, i)
                )

    missing = pypsa_network.buses.loc[
        ~pypsa_network.buses.index.isin(
            pypsa_network.buses_t["v_mag_pu_set"].columns.tolist()
        )
    ]
    if not missing.empty:
        raise ValueError(
            "The following components have no `v_mag_pu_set` time "
            "series.".format(
                missing.index)
        )

    # check for duplicates in p_set and q_set
    comp_ts = [
        pypsa_network.loads_t,
        pypsa_network.generators_t,
        pypsa_network.storage_units_t
    ]
    for comp in comp_ts:
        for i in ["p_set", "q_set"]:
            if any(comp[i].columns.duplicated()):
                raise ValueError(
                    "Pypsa timeseries have duplicated entries: {}".format(
                        comp[i].columns.duplicated())
                )

    if any(pypsa_network.buses_t["v_mag_pu_set"].columns.duplicated()):
        raise ValueError(
            "Pypsa timeseries have duplicated entries: {}".format(
                pypsa_network.buses_t["v_mag_pu_set"].columns.duplicated())
        )


def process_pfa_results(
        edisgo, pypsa, timesteps, dtype="float"):
    """
    Passing power flow results from PyPSA to
    :class:`~.network.results.Results`.

    Parameters
    ----------
    edisgo : :class:`~.EDisGo`
    pypsa : :pypsa:`pypsa.Network<network>`
        The PyPSA `Network container
        <https://www.pypsa.org/doc/components.html#network>`_
    timesteps : :pandas:`pandas.DatetimeIndex<DatetimeIndex>` or :pandas:`pandas.Timestamp<Timestamp>`
        Time steps for which latest power flow analysis was conducted and
        for which to retrieve pypsa results.

    Notes
    -----
    P and Q are returned from the line ending/transformer side with highest
    apparent power S, exemplary written as

    .. math::
        S_{max} = max(\sqrt{P_0^2 + Q_0^2}, \sqrt{P_1^2 + Q_1^2}) \\
        P = P_0 P_1(S_{max}) \\
        Q = Q_0 Q_1(S_{max})

    See Also
    --------
    :class:`~.network.results.Results` to understand how results of power flow
    analysis are structured in eDisGo.

    """
    # get the absolute losses in the system (in MW and Mvar)
    # subtracting total generation (including slack) from total load
    grid_losses = {
        "p": (
            abs(pypsa.generators_t["p"].sum(axis=1)
                - pypsa.loads_t["p"].sum(axis=1))
        ),
        "q": (
            abs(pypsa.generators_t["q"].sum(axis=1)
                - pypsa.loads_t["q"].sum(axis=1))
        ),
    }
    edisgo.results.grid_losses = pd.DataFrame(grid_losses, dtype=dtype).reindex(index=timesteps)

    # get slack results in MW and Mvar
    pfa_slack = {
        "p": (pypsa.generators_t["p"]["Generator_slack"]),
        "q": (pypsa.generators_t["q"]["Generator_slack"]),
    }
    edisgo.results.pfa_slack = pd.DataFrame(pfa_slack, dtype=dtype).reindex(index=timesteps)

    # get P and Q of lines and transformers in MW and Mvar
    q0 = pd.concat(
        [np.abs(pypsa.lines_t["q0"]), np.abs(pypsa.transformers_t["q0"])],
        axis=1, sort=False
    ).reindex(index=timesteps)
    q1 = pd.concat(
        [np.abs(pypsa.lines_t["q1"]), np.abs(pypsa.transformers_t["q1"])],
        axis=1, sort=False
    ).reindex(index=timesteps)
    p0 = pd.concat(
        [np.abs(pypsa.lines_t["p0"]), np.abs(pypsa.transformers_t["p0"])],
        axis=1, sort=False
    ).reindex(index=timesteps)
    p1 = pd.concat(
        [np.abs(pypsa.lines_t["p1"]), np.abs(pypsa.transformers_t["p1"])],
        axis=1, sort=False
    ).reindex(index=timesteps)
    # determine apparent power at line endings/transformer sides
    s0 = np.hypot(p0, q0)
    s1 = np.hypot(p1, q1)
    # choose P and Q from line ending with max(s0,s1)
    edisgo.results.pfa_p = p0.where(s0 > s1, p1).astype(dtype)
    edisgo.results.pfa_q = q0.where(s0 > s1, q1).astype(dtype)

    # calculate line currents in kA
    lines_bus0 = pypsa.lines["bus0"].to_dict()
    bus0_v_mag_pu = (
        pypsa.buses_t["v_mag_pu"].T.loc[list(lines_bus0.values()), :].copy()
    )
    bus0_v_mag_pu.index = list(lines_bus0.keys())
    current = np.hypot(
        pypsa.lines_t["p0"], pypsa.lines_t["q0"]
    ).truediv(pypsa.lines["v_nom"] * bus0_v_mag_pu.T,
              axis="columns") / sqrt(3)
    edisgo.results._i_res = current.reindex(index=timesteps).astype(dtype)

    # get voltage results in kV
    edisgo.results._v_res = pypsa.buses_t["v_mag_pu"].reindex(index=timesteps).astype(dtype)

    # save seeds
    edisgo.results.pfa_v_mag_pu_seed = pd.concat(
<<<<<<< HEAD
        [edisgo.results.pfa_v_mag_pu_seed, pypsa.buses_t["v_mag_pu"].reindex(index=timesteps)]).astype(dtype)

    edisgo.results.pfa_v_mag_pu_seed = edisgo.results.pfa_v_mag_pu_seed[
        ~edisgo.results.pfa_v_mag_pu_seed.index.duplicated(keep='last')].fillna(1)

    edisgo.results.pfa_v_ang_seed = pd.concat(
        [edisgo.results.pfa_v_ang_seed, pypsa.buses_t["v_ang"].reindex(index=timesteps)]).astype(dtype)

    edisgo.results.pfa_v_ang_seed = edisgo.results.pfa_v_ang_seed[
        ~edisgo.results.pfa_v_ang_seed.index.duplicated(keep='last')].fillna(0)
=======
        [edisgo.results.pfa_v_mag_pu_seed,
         pypsa.buses_t["v_mag_pu"].reindex(index=timesteps)
         ]
    )
    edisgo.results.pfa_v_mag_pu_seed = edisgo.results.pfa_v_mag_pu_seed[
        ~edisgo.results.pfa_v_mag_pu_seed.index.duplicated(
            keep='last')].fillna(1)

    edisgo.results.pfa_v_ang_seed = pd.concat(
        [edisgo.results.pfa_v_ang_seed,
         pypsa.buses_t["v_ang"].reindex(index=timesteps)
         ]
    )
    edisgo.results.pfa_v_ang_seed = edisgo.results.pfa_v_ang_seed[
        ~edisgo.results.pfa_v_ang_seed.index.duplicated(
            keep='last')].fillna(0)
>>>>>>> db25c9ef
<|MERGE_RESOLUTION|>--- conflicted
+++ resolved
@@ -1008,18 +1008,6 @@
 
     # save seeds
     edisgo.results.pfa_v_mag_pu_seed = pd.concat(
-<<<<<<< HEAD
-        [edisgo.results.pfa_v_mag_pu_seed, pypsa.buses_t["v_mag_pu"].reindex(index=timesteps)]).astype(dtype)
-
-    edisgo.results.pfa_v_mag_pu_seed = edisgo.results.pfa_v_mag_pu_seed[
-        ~edisgo.results.pfa_v_mag_pu_seed.index.duplicated(keep='last')].fillna(1)
-
-    edisgo.results.pfa_v_ang_seed = pd.concat(
-        [edisgo.results.pfa_v_ang_seed, pypsa.buses_t["v_ang"].reindex(index=timesteps)]).astype(dtype)
-
-    edisgo.results.pfa_v_ang_seed = edisgo.results.pfa_v_ang_seed[
-        ~edisgo.results.pfa_v_ang_seed.index.duplicated(keep='last')].fillna(0)
-=======
         [edisgo.results.pfa_v_mag_pu_seed,
          pypsa.buses_t["v_mag_pu"].reindex(index=timesteps)
          ]
@@ -1035,5 +1023,4 @@
     )
     edisgo.results.pfa_v_ang_seed = edisgo.results.pfa_v_ang_seed[
         ~edisgo.results.pfa_v_ang_seed.index.duplicated(
-            keep='last')].fillna(0)
->>>>>>> db25c9ef
+            keep='last')].fillna(0)